--- conflicted
+++ resolved
@@ -16,16 +16,13 @@
     ConflictError,
     RestError,
     WaitExceededError,
-<<<<<<< HEAD
     SaveError,
+    TooLargeError,
 )
 from brewtils.rest.easy_client import (
     get_easy_client,
     handle_response_failure,
     EasyClient,
-=======
-    TooLargeError,
->>>>>>> f09f73a6
 )
 from brewtils.schema_parser import SchemaParser
 
@@ -71,6 +68,10 @@
         with pytest.raises(ConflictError):
             handle_response_failure(conflict)
 
+    def test_too_large_error(self, too_large):
+        with pytest.raises(TooLargeError):
+            handle_response_failure(too_large)
+
     def test_validation_error(self, client_error):
         with pytest.raises(ValidationError):
             handle_response_failure(client_error)
@@ -158,39 +159,6 @@
         rest_client.get_system.return_value = not_found
         assert client._find_system_by_id("id") is None
 
-<<<<<<< HEAD
-=======
-class EasyClientTest(unittest.TestCase):
-    def setUp(self):
-        self.parser = Mock(name="parser", spec=SchemaParser)
-        self.client = EasyClient(
-            host="localhost", port="3000", api_version=1, parser=self.parser
-        )
-        self.fake_success_response = Mock(
-            ok=True, status_code=200, json=Mock(return_value="payload")
-        )
-        self.fake_client_error_response = Mock(
-            ok=False, status_code=400, json=Mock(return_value="payload")
-        )
-        self.fake_not_found_error_response = Mock(
-            ok=False, status_code=404, json=Mock(return_value="payload")
-        )
-        self.fake_wait_exceeded_response = Mock(
-            ok=False, status_code=408, json=Mock(return_value="payload")
-        )
-        self.fake_conflict_error_response = Mock(
-            ok=False, status_code=409, json=Mock(return_value="payload")
-        )
-        self.fake_too_large_error_response = Mock(
-            ok=False, status_code=413, json=Mock(return_value="payload")
-        )
-        self.fake_server_error_response = Mock(
-            ok=False, status_code=500, json=Mock(return_value="payload")
-        )
-        self.fake_connection_error_response = Mock(
-            ok=False, status_code=503, json=Mock(return_value="payload")
-        )
->>>>>>> f09f73a6
 
 def test_create_system(client, rest_client, success, bg_system):
     rest_client.post_systems.return_value = success
@@ -351,7 +319,6 @@
         assert client._find_request_by_id("id")
         rest_client.get_request.assert_called_once_with("id")
 
-<<<<<<< HEAD
     def test_not_found(self, client, rest_client, not_found):
         rest_client.get_request.return_value = not_found
 
@@ -398,208 +365,6 @@
 
         assert client.clear_queue("queue") is True
         assert rest_client.delete_queue.called is True
-=======
-        self.client.update_request(
-            "id", status="new_status", output="new_output", error_class="ValueError"
-        )
-        self.parser.parse_request.assert_called_with("payload", many=False)
-        self.assertEqual(1, request_mock.call_count)
-        payload = request_mock.call_args[0][1]
-        self.assertNotEqual(-1, payload.find("new_status"))
-        self.assertNotEqual(-1, payload.find("new_output"))
-        self.assertNotEqual(-1, payload.find("ValueError"))
-
-    @patch("brewtils.rest.client.RestClient.patch_request")
-    def test_update_request_client_error(self, request_mock):
-        request_mock.return_value = self.fake_client_error_response
-
-        self.assertRaises(ValidationError, self.client.update_request, "id")
-        request_mock.assert_called_once_with("id", ANY)
-
-    @patch("brewtils.rest.client.RestClient.patch_request")
-    def test_update_request_too_large_error(self, request_mock):
-        request_mock.return_value = self.fake_too_large_error_response
-
-        self.assertRaises(TooLargeError, self.client.update_request, "id")
-        request_mock.assert_called_once_with("id", ANY)
-
-    @patch("brewtils.rest.client.RestClient.patch_request")
-    def test_update_request_server_error(self, request_mock):
-        request_mock.return_value = self.fake_server_error_response
-
-        self.assertRaises(SaveError, self.client.update_request, "id")
-        request_mock.assert_called_once_with("id", ANY)
-
-    @patch("brewtils.rest.client.RestClient.patch_request")
-    def test_update_request_connection_error(self, request_mock):
-        request_mock.return_value = self.fake_connection_error_response
-        self.assertRaises(RestConnectionError, self.client.update_request, "id")
-
-    # Publish Event
-    @patch("brewtils.rest.client.RestClient.post_event")
-    def test_publish_event(self, mock_post):
-        mock_post.return_value = self.fake_success_response
-        self.assertTrue(self.client.publish_event(Mock()))
-
-    @patch("brewtils.rest.client.RestClient.post_event")
-    def test_publish_event_errors(self, mock_post):
-        mock_post.return_value = self.fake_client_error_response
-        self.assertRaises(ValidationError, self.client.publish_event, "system")
-
-        mock_post.return_value = self.fake_server_error_response
-        self.assertRaises(RestError, self.client.publish_event, "system")
-
-        mock_post.return_value = self.fake_connection_error_response
-        self.assertRaises(RestConnectionError, self.client.publish_event, "system")
-
-    # Queues
-    @patch("brewtils.rest.client.RestClient.get_queues")
-    def test_get_queues(self, mock_get):
-        mock_get.return_value = self.fake_success_response
-        self.client.get_queues()
-        self.assertTrue(self.parser.parse_queue.called)
-
-    @patch("brewtils.rest.client.RestClient.get_queues")
-    def test_get_queues_errors(self, mock_get):
-        mock_get.return_value = self.fake_client_error_response
-        self.assertRaises(ValidationError, self.client.get_queues)
-
-        mock_get.return_value = self.fake_server_error_response
-        self.assertRaises(RestError, self.client.get_queues)
-
-        mock_get.return_value = self.fake_connection_error_response
-        self.assertRaises(RestConnectionError, self.client.get_queues)
-
-    @patch("brewtils.rest.client.RestClient.delete_queue")
-    def test_clear_queue(self, mock_delete):
-        mock_delete.return_value = self.fake_success_response
-        self.assertTrue(self.client.clear_queue("queue"))
-
-    @patch("brewtils.rest.client.RestClient.delete_queue")
-    def test_clear_queue_errors(self, mock_delete):
-        mock_delete.return_value = self.fake_client_error_response
-        self.assertRaises(ValidationError, self.client.clear_queue, "queue")
-
-        mock_delete.return_value = self.fake_server_error_response
-        self.assertRaises(RestError, self.client.clear_queue, "queue")
-
-        mock_delete.return_value = self.fake_connection_error_response
-        self.assertRaises(RestConnectionError, self.client.clear_queue, "queue")
-
-    @patch("brewtils.rest.client.RestClient.delete_queues")
-    def test_clear_all_queues(self, mock_delete):
-        mock_delete.return_value = self.fake_success_response
-        self.assertTrue(self.client.clear_all_queues())
-
-    @patch("brewtils.rest.client.RestClient.delete_queues")
-    def test_clear_all_queues_errors(self, mock_delete):
-        mock_delete.return_value = self.fake_client_error_response
-        self.assertRaises(ValidationError, self.client.clear_all_queues)
-
-        mock_delete.return_value = self.fake_server_error_response
-        self.assertRaises(RestError, self.client.clear_all_queues)
-
-        mock_delete.return_value = self.fake_connection_error_response
-        self.assertRaises(RestConnectionError, self.client.clear_all_queues)
-
-    # Find Jobs
-    @patch("brewtils.rest.client.RestClient.get_jobs")
-    def test_find_jobs(self, mock_get):
-        mock_get.return_value = self.fake_success_response
-        self.parser.parse_job = Mock(return_value="job")
-
-        self.assertEqual("job", self.client.find_jobs(search="params"))
-        self.parser.parse_job.assert_called_with("payload", many=True)
-        mock_get.assert_called_with(search="params")
-
-    @patch("brewtils.rest.client.RestClient.get_jobs")
-    def test_find_jobs_error(self, mock_get):
-        mock_get.return_value = self.fake_server_error_response
-
-        self.assertRaises(FetchError, self.client.find_jobs, search="params")
-        mock_get.assert_called_with(search="params")
-
-    # Create Jobs
-    @patch("brewtils.rest.client.RestClient.post_jobs")
-    def test_create_job(self, mock_post):
-        mock_post.return_value = self.fake_success_response
-        self.parser.serialize_job = Mock(return_value="json_job")
-        self.parser.parse_job = Mock(return_value="job_response")
-
-        self.assertEqual("job_response", self.client.create_job("job"))
-        self.parser.serialize_job.assert_called_with("job")
-        self.parser.parse_job.assert_called_with("payload", many=False)
-
-    @patch("brewtils.rest.client.RestClient.post_jobs")
-    def test_create_job_error(self, mock_post):
-        mock_post.return_value = self.fake_client_error_response
-        self.assertRaises(ValidationError, self.client.create_job, "job")
-
-    # Remove Job
-    @patch("brewtils.rest.client.RestClient.delete_job")
-    def test_delete_job(self, mock_delete):
-        mock_delete.return_value = self.fake_success_response
-        self.assertEqual(True, self.client.remove_job("job_id"))
-
-    @patch("brewtils.rest.client.RestClient.delete_job")
-    def test_delete_job_error(self, mock_delete):
-        mock_delete.return_value = self.fake_client_error_response
-        self.assertRaises(ValidationError, self.client.remove_job, "job_id")
-
-    # Pause Job
-    @patch("brewtils.rest.easy_client.PatchOperation")
-    @patch("brewtils.rest.client.RestClient.patch_job")
-    def test_pause_job(self, mock_patch, MockPatch):
-        MockPatch.return_value = "patch"
-        mock_patch.return_value = self.fake_success_response
-
-        self.client.pause_job("id")
-        MockPatch.assert_called_with("update", "/status", "PAUSED")
-        self.parser.serialize_patch.assert_called_with(["patch"], many=True)
-        self.parser.parse_job.assert_called_with("payload", many=False)
-
-    @patch("brewtils.rest.client.RestClient.patch_job")
-    def test_pause_job_error(self, mock_patch):
-        mock_patch.return_value = self.fake_client_error_response
-        self.assertRaises(ValidationError, self.client.pause_job, "id")
-
-    @patch("brewtils.rest.easy_client.PatchOperation")
-    @patch("brewtils.rest.client.RestClient.patch_job")
-    def test_resume_job(self, mock_patch, MockPatch):
-        MockPatch.return_value = "patch"
-        mock_patch.return_value = self.fake_success_response
-
-        self.client.resume_job("id")
-        MockPatch.assert_called_with("update", "/status", "RUNNING")
-        self.parser.serialize_patch.assert_called_with(["patch"], many=True)
-        self.parser.parse_job.assert_called_with("payload", many=False)
-
-    # Users
-    @patch("brewtils.rest.client.RestClient.get_user")
-    def test_who_am_i(self, mock_get):
-        self.client.who_am_i()
-        mock_get.assert_called_with("anonymous")
-
-    @patch("brewtils.rest.client.RestClient.get_user")
-    def test_get_user(self, mock_get):
-        mock_get.return_value = self.fake_success_response
-        self.client.get_user("identifier")
-        self.assertTrue(self.parser.parse_principal.called)
-
-    @patch("brewtils.rest.client.RestClient.get_user")
-    def test_get_user_errors(self, mock_get):
-        mock_get.return_value = self.fake_client_error_response
-        self.assertRaises(ValidationError, self.client.get_user, "identifier")
-
-        mock_get.return_value = self.fake_not_found_error_response
-        self.assertRaises(NotFoundError, self.client.get_user, "identifier")
-
-
-class BrewmasterEasyClientTest(unittest.TestCase):
-    def test_deprecation(self):
-        with warnings.catch_warnings(record=True) as w:
-            warnings.simplefilter("always")
->>>>>>> f09f73a6
 
     def test_clear_all(self, client, rest_client, success):
         rest_client.delete_queues.return_value = success

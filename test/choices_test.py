--- conflicted
+++ resolved
@@ -1,10 +1,6 @@
-<<<<<<< HEAD
-import pytest
-=======
 # -*- coding: utf-8 -*-
 
-import unittest
->>>>>>> c0716e9b
+import pytest
 
 try:
     from lark import ParseError

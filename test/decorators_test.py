# -*- coding: utf-8 -*-
import sys
import warnings

import pytest
from mock import Mock, patch

import brewtils.decorators
from brewtils.decorators import (
    _format_choices,
    _format_type,
    _initialize_command,
    _initialize_parameter,
    _initialize_parameters,
    _method_docstring,
    _method_name,
    _parse_client,
    _parse_method,
    _resolve_display_modifiers,
    _sig_info,
<<<<<<< HEAD
    _signature_validate,
=======
    _validate_signature,
    client,
>>>>>>> 548d37e4
    command,
    command_registrar,
    parameter,
    parameters,
    plugin_param,
    register,
    system,
)
from brewtils.errors import PluginParamError
from brewtils.models import Command, Parameter
from brewtils.test.comparable import assert_command_equal, assert_parameter_equal

if sys.version_info.major == 2:
    from funcsigs import signature  # noqa
else:
    from inspect import signature  # noqa


@pytest.fixture
def cmd():
    class Bar(object):
        def cmd(self, foo):
            """Docstring"""
            return foo

    return Bar.cmd


@pytest.fixture
def cmd_kwargs():
    class Bar(object):
        def cmd(self, **kwargs):
            """Docstring"""
            pass

    return Bar.cmd


@pytest.fixture
def basic_param():
    return {
        "key": "foo",
        "type": "String",
        "description": "Mutant",
        "default": "Charles",
        "display_name": "Professor X",
        "optional": True,
        "multi": True,
    }


@pytest.fixture
def param(basic_param):
    return Parameter(**basic_param)


@pytest.fixture
def nested_1():
    class NestedModel1(object):
        parameters = [
            Parameter(
                key="key2",
                type="String",
                multi=False,
                display_name="y",
                optional=False,
                default="100",
                description="key2",
            )
        ]

    return NestedModel1


@pytest.fixture
def nested_2():
    class NestedModel2(object):
        parameters = [
            Parameter(
                key="key3",
                type="String",
                multi=False,
                display_name="z",
                optional=False,
                default="101",
                description="key3",
            )
        ]

    return NestedModel2


class TestOverall(object):
    """Test end-to-end functionality"""

    def test_generate_params(self):
        class Unused(object):
            @command
            def _cmd(self, x, y="some_default"):
                return x, y

        cmds = _parse_client(Unused)

        param_x = cmds[0].get_parameter_by_key("x")
        assert param_x.key == "x"
        assert param_x.type == "Any"
        assert param_x.default is None
        assert param_x.optional is False

        param_y = cmds[0].get_parameter_by_key("y")
        assert param_y.key == "y"
        assert param_y.type == "Any"
        assert param_y.default == "some_default"
        assert param_y.optional is True

    class TestDecoratorCombinations(object):
        def test_command_then_parameter(self, basic_param):
            class Unused(object):
                @parameter(**basic_param)
                @command(command_type="INFO", output_type="JSON")
                def cmd(self, foo):
                    return foo

            cmds = _parse_client(Unused)

            c = cmds[0]
            assert c.name == "cmd"
            assert c.command_type == "INFO"
            assert c.output_type == "JSON"
            assert len(c.parameters) == 1

            assert_parameter_equal(c.parameters[0], Parameter(**basic_param))

        def test_parameter_then_command(self, basic_param):
            class Unused(object):
                @command(command_type="INFO", output_type="JSON")
                @parameter(**basic_param)
                def cmd(self, foo):
                    return foo

            cmds = _parse_client(Unused)

            c = cmds[0]
            assert c.name == "cmd"
            assert c.command_type == "INFO"
            assert c.output_type == "JSON"
            assert len(c.parameters) == 1

            assert_parameter_equal(c.parameters[0], Parameter(**basic_param))


class TestClient(object):
    def test_basic(self):
        @client
        class ClientClass(object):
            @command
            def foo(self):
                pass

        assert hasattr(ClientClass, "_bg_name")
        assert hasattr(ClientClass, "_bg_version")
        assert hasattr(ClientClass, "_bg_commands")
        assert hasattr(ClientClass, "_current_request")

    def test_with_args(self):
        @client(bg_name="sys", bg_version="1.0.0")
        class ClientClass(object):
            @command
            def foo(self):
                pass

        assert hasattr(ClientClass, "_bg_name")
        assert hasattr(ClientClass, "_bg_version")
        assert hasattr(ClientClass, "_bg_commands")
        assert hasattr(ClientClass, "_current_request")

        assert ClientClass._bg_name == "sys"
        assert ClientClass._bg_version == "1.0.0"


class TestCommand(object):
    """Test command decorator"""

    def test_basic(self, command_dict, bg_command):
        # Removing things that need to be initialized
        bg_command.name = None
        bg_command.parameters = []
        del command_dict["name"]
        del command_dict["parameters"]

        @command(**command_dict)
        def foo():
            pass

        assert_command_equal(foo._command, bg_command)

    def test_function(self):
        """Ensure the wrapped function still works as expected"""

        @command
        def cmd(foo):
            return foo

        assert cmd("input") == "input"

    def test_multiple(self, cmd):
        """Subsequent decorators should completely overwrite previous ones"""
        command(cmd, command_type="ACTION", description="desc1", output_type="JSON")
        command(cmd, command_type="INFO", description="desc2")

        assert cmd._command.command_type == "INFO"
        assert cmd._command.description == "desc2"
        assert cmd._command.output_type == "STRING"  # This is the default

    def test_parameter_equivalence(self, basic_param, param):
        @parameter(**basic_param)
        def expected_method(foo):
            return foo

        @command(parameters=[basic_param])
        def dict_method(foo):
            return foo

        @command(parameters=[param])
        def param_method(foo):
            return foo

        expected = _parse_method(expected_method)
        dict_cmd = _parse_method(dict_method)
        param_cmd = _parse_method(param_method)

        assert_parameter_equal(dict_cmd.parameters[0], expected.parameters[0])
        assert_parameter_equal(param_cmd.parameters[0], expected.parameters[0])


class TestParameter(object):
    """Test parameter decorator

    This doesn't really do anything except create uninitialized Parameter objects and
    throw them in the method's parameters list.

    Because the created Parameters are uninitialized it's too annoying to use the
    normal bg_parameter fixture since nested parameters, choices, etc. won't match. So
    use the basic fixture instead. Don't worry, we'll test the other one later!

    """

    def test_basic(self, basic_param, param):
        @parameter(**basic_param)
        def cmd(foo):
            return foo

        assert hasattr(cmd, "parameters")
        assert len(cmd.parameters) == 1
        assert_parameter_equal(cmd.parameters[0], param)

    def test_function(self, basic_param):
        """Ensure the wrapped function still works as expected"""

        @parameter(**basic_param)
        def cmd(foo):
            return foo

        assert cmd("input") == "input"


class TestParameters(object):
    @pytest.fixture(autouse=True)
    def catch_warnings(self):
        with warnings.catch_warnings(record=True):
            yield

    def test_function(self, basic_param):
        @parameters([basic_param])
        def cmd(foo):
            return foo

        assert cmd("input") == "input"

    def test_parameter_equivalence(self, basic_param):
        @parameters([basic_param])
        def func1(foo):
            return foo

        @parameter(**basic_param)
        def func2(foo):
            return foo

        assert_parameter_equal(func1.parameters[0], func2.parameters[0])

    def test_command_equivalence(self, basic_param):
        @parameters([basic_param])
        def func1(foo):
            return foo

        @command(parameters=[basic_param])
        def func2(foo):
            return foo

        cmd1 = _parse_method(func1)
        cmd2 = _parse_method(func2)

        assert_parameter_equal(cmd1.parameters[0], cmd2.parameters[0])

    def test_dict_values(self, basic_param):
        param_spec = {"foo": basic_param}

        @parameters(param_spec.values())
        def func(foo):
            return foo

        assert len(func.parameters) == 1
        assert func.parameters[0].key == "foo"

    @pytest.mark.parametrize(
        "args",
        [
            [],  # no args
            [[{"key": "foo"}], 2],  # too many args
            [[{"key": "foo"}], 2, 3],  # way too many args
        ],
    )
    def test_bad_arg_count(self, args):
        """Must be called with just one argument"""
        with pytest.raises(PluginParamError, match=r"single argument"):

            @parameters(*args)
            def func(foo):
                return foo

    def test_no_parens(self):
        """Again, need an argument"""
        with pytest.raises(PluginParamError, match=r"single argument"):

            @parameters
            def func(foo):
                return foo

    @pytest.mark.parametrize(
        "args",
        [
            ["string"],  # bad type
            [lambda x: x],  # test decorator target
            [[{"key": "foo"}], lambda x: x],  # test decorator target
        ],
    )
    def test_bad_args(self, args):
        """Test the other ways args can be bad"""
        with pytest.raises(PluginParamError):

            @parameters(*args)
            def func(foo):
                return foo

    def test_bad_application(self):
        """I don't even know how you would do this. Something like:

        .. code-block:: python

            @parameters([{"key": "foo", ...}])
            some non-callable thing

        Which isn't valid syntax. But if it WERE, it would be handled!
        """
        with pytest.raises(PluginParamError, match=r"callable"):
            partial = parameters([{"key": "foo"}])
            partial("not a callable")

    def test_bad_partial_call(self, basic_param):
        """Again, I don't even know how you would do this if you follow directions."""
        with pytest.raises(PluginParamError, match=r"partial call"):

            @parameters([basic_param], _partial=True)
            def func(foo):
                return foo


class TestParseMethod(object):
    """Test the various ways of marking a method as a Command"""

    def test_non_command(self, cmd):
        assert _parse_method(cmd) is None

    def test_only_command(self, cmd):
        cmd = command(cmd)
        assert _parse_method(cmd) is not None

    def test_one_parameter(self, cmd):
        cmd = parameter(cmd, key="foo")
        assert _parse_method(cmd) is not None

    def test_multiple_parameter(self, cmd_kwargs):
        cmd_kwargs = parameter(cmd_kwargs, key="foo", is_kwarg=True)
        cmd_kwargs = parameter(cmd_kwargs, key="bar", is_kwarg=True)
        assert _parse_method(cmd_kwargs) is not None

    def test_parameters(self, cmd):
        with warnings.catch_warnings(record=True):
            partial = parameters([{"key": "foo"}])
            cmd = partial(cmd)
        assert _parse_method(cmd) is not None

    def test_cmd_parameter(self, cmd):
        cmd = command(cmd)
        cmd = parameter(cmd, key="foo")
        assert _parse_method(cmd) is not None

    def test_no_key(self, cmd):
        with pytest.raises(PluginParamError):
            _parse_method(parameter(cmd))

    class TestParameterReconciliation(object):
        """Test that the parameters line up correctly"""

        class TestPositional(object):
            """For positional arguments"""

            def test_no_parameter_decorator(self):
                @command
                def cmd(foo):
                    return foo

                bg_cmd = _parse_method(cmd)

                assert len(bg_cmd.parameters) == 1
                assert bg_cmd.parameters[0].key == "foo"
                assert bg_cmd.parameters[0].default is None
                assert bg_cmd.parameters[0].optional is False

            def test_decorator_consistent(self):
                """Decorator values are what would have been determined"""

                @command
                @parameter(key="foo", default=None, optional=False)
                def cmd(foo):
                    return foo

                bg_cmd = _parse_method(cmd)

                assert len(bg_cmd.parameters) == 1
                assert bg_cmd.parameters[0].key == "foo"
                assert bg_cmd.parameters[0].default is None
                assert bg_cmd.parameters[0].optional is False

            def test_decorator_inconsistent(self):
                """Decorator values take precedence"""

                @command
                @parameter(key="foo", default="hi", optional=True)
                def cmd(foo):
                    return foo

                bg_cmd = _parse_method(cmd)

                assert len(bg_cmd.parameters) == 1
                assert bg_cmd.parameters[0].key == "foo"
                assert bg_cmd.parameters[0].default == "hi"
                assert bg_cmd.parameters[0].optional is True

        class TestKwargNone(object):
            """Kwarg argument with None default"""

            def test_no_parameter_decorator(self):
                @command
                def cmd(foo=None):
                    return foo

                bg_cmd = _parse_method(cmd)

                assert len(bg_cmd.parameters) == 1
                assert bg_cmd.parameters[0].key == "foo"
                assert bg_cmd.parameters[0].default is None
                assert bg_cmd.parameters[0].optional is True

            def test_decorator_consistent(self):
                """Decorator values are what would have been determined"""

                @command
                @parameter(key="foo", default=None, optional=True)
                def cmd(foo=None):
                    return foo

                bg_cmd = _parse_method(cmd)

                assert len(bg_cmd.parameters) == 1
                assert bg_cmd.parameters[0].key == "foo"
                assert bg_cmd.parameters[0].default is None
                assert bg_cmd.parameters[0].optional is True

            def test_decorator_inconsistent(self):
                """Decorator values take precedence"""

                @command
                @parameter(key="foo", default="hi", optional=False)
                def cmd(foo=None):
                    return foo

                bg_cmd = _parse_method(cmd)

                assert len(bg_cmd.parameters) == 1
                assert bg_cmd.parameters[0].key == "foo"
                assert bg_cmd.parameters[0].default == "hi"
                assert bg_cmd.parameters[0].optional is False

        class TestKwargString(object):
            """Kwarg argument with string default"""

            def test_no_parameter_decorator(self):
                @command
                def cmd(foo="hi"):
                    return foo

                bg_cmd = _parse_method(cmd)

                assert len(bg_cmd.parameters) == 1
                assert bg_cmd.parameters[0].key == "foo"
                assert bg_cmd.parameters[0].default == "hi"
                assert bg_cmd.parameters[0].optional is True

            def test_decorator_consistent(self):
                """Decorator values are what would have been determined"""

                @command
                @parameter(key="foo", default="hi", optional=True)
                def cmd(foo="hi"):
                    return foo

                bg_cmd = _parse_method(cmd)

                assert len(bg_cmd.parameters) == 1
                assert bg_cmd.parameters[0].key == "foo"
                assert bg_cmd.parameters[0].default == "hi"
                assert bg_cmd.parameters[0].optional is True

            def test_decorator_inconsistent(self):
                """Decorator values kind of take precedence

                THIS ONE IS DIFFERENT!!!

                Specifically, the default value of this will actually be the signature
                default "hi" instead of the decorator default None.

                This is because there's no way to distinguish this:

                  @parameter(key="foo", default=None, optional=False)

                from this:

                  @parameter(key="foo", optional=False)

                And in the latter case the "correct" behavior is to use the default
                value from the signature.

                This test is the cornerest of the cases, and if anyone actually wrote a
                command this way they should expect it to be a toss-up which default is
                actually used. Therefore I'm decreeing this to be The Correct Behavior.
                """

                @command
                @parameter(key="foo", default=None, optional=False)
                def cmd(foo="hi"):
                    return foo

                bg_cmd = _parse_method(cmd)

                assert len(bg_cmd.parameters) == 1
                assert bg_cmd.parameters[0].key == "foo"
                assert bg_cmd.parameters[0].optional is False

                # AGAIN, THIS ONE IS DIFFERENT!!!!
                assert bg_cmd.parameters[0].default == "hi"


class TestInitializeCommand(object):
    def test_generate_command(self, cmd):
        assert not hasattr(cmd, "_command")

        cmd = _initialize_command(cmd)

        assert cmd.name == "cmd"
        assert cmd.description == "Docstring"

    def test_overwrite_docstring(self):
        new_description = "So descriptive"

        @command(description=new_description)
        def _cmd(_):
            """This is a doc"""
            pass

        assert _initialize_command(_cmd).description == new_description


class TestMethodName(object):
    def test_name(self, cmd):
        assert _method_name(cmd) == "cmd"


class TestMethodDocstring(object):
    def test_docstring(self, cmd):
        assert _method_docstring(cmd) == "Docstring"


class TestResolveModifiers(object):
    @pytest.mark.parametrize(
        "args",
        [
            {"schema": None, "form": None, "template": None},
            {"schema": {}, "form": {}, "template": None},
            {"schema": {}, "form": {"type": "fieldset", "items": []}, "template": None},
        ],
    )
    def test_identity(self, args):
        assert args == _resolve_display_modifiers(Mock(), Mock(), **args)

    @pytest.mark.parametrize(
        "field,args,expected",
        [
            ("form", {"form": []}, {"type": "fieldset", "items": []}),
            ("template", {"template": "<html>"}, "<html>"),
        ],
    )
    def test_aspects(self, field, args, expected):
        assert expected == _resolve_display_modifiers(Mock(), Mock(), **args).get(field)

    @pytest.mark.parametrize(
        "args",
        [
            {"template": {}},
            {"schema": ""},
            {"form": ""},
            {"schema": 123},
            {"form": 123},
            {"template": 123},
        ],
    )
    def test_type_errors(self, args):
        with pytest.raises(PluginParamError):
            _resolve_display_modifiers(Mock(), Mock(), **args)

    def test_load_url(self, requests_mock):
        args = {
            "schema": "http://test/schema",
            "form": "http://test/form",
            "template": "http://test/template",
        }
        expected = {
            "schema": {"schema": "test"},
            "form": {"form": "test"},
            "template": "<html></html>",
        }

        requests_mock.get(
            args["schema"],
            json=expected["schema"],
            headers={"content-type": "application/json"},
        )
        requests_mock.get(
            args["form"],
            json=expected["form"],
            headers={"content-type": "application/json"},
        )
        requests_mock.get(
            args["template"],
            text=expected["template"],
            headers={"content-type": "text/html"},
        )

        resolved = _resolve_display_modifiers(Mock(), Mock(), **args)
        assert resolved["schema"] == expected["schema"]
        assert resolved["form"] == expected["form"]
        assert resolved["template"] == expected["template"]

    @pytest.mark.parametrize(
        "args,expected",
        [
            ({"schema": "/abs/path/schema.json"}, "/abs/path/schema.json"),
            ({"schema": "../rel/schema.json"}, "/abs/test/rel/schema.json"),
        ],
    )
    def test_load_file(self, monkeypatch, args, expected):
        inspect_mock = Mock()
        inspect_mock.getfile.return_value = "/abs/test/dir/client.py"
        monkeypatch.setattr("brewtils.decorators.inspect", inspect_mock)

        with patch("brewtils.decorators.open") as op_mock:
            op_mock.return_value.__enter__.return_value.read.return_value = "{}"
            _resolve_display_modifiers(Mock(), Mock(), **args)

        op_mock.assert_called_once_with(expected, "r")

    @pytest.mark.parametrize(
        "args",
        [
            {"schema": "http://test"},
            {"form": "http://test"},
            {"template": "http://test"},
        ],
    )
    def test_url_resolve_error(self, monkeypatch, args):
        requests_mock = Mock()
        requests_mock.get.side_effect = Exception
        monkeypatch.setattr("brewtils.decorators.requests", requests_mock)

        with pytest.raises(PluginParamError):
            _resolve_display_modifiers(Mock(), Mock(), **args)

    @pytest.mark.parametrize(
        "args", [{"schema": "./test"}, {"form": "./test"}, {"template": "./test"}]
    )
    def test_file_resolve_error(self, monkeypatch, args):
        open_mock = Mock()
        open_mock.side_effect = Exception
        monkeypatch.setattr("brewtils.decorators.open", open_mock)

        with pytest.raises(PluginParamError):
            _resolve_display_modifiers(Mock(), Mock(), **args)


class TestSigInfo(object):
    def test_positional(self):
        def cmd(foo):
            return foo

        assert _sig_info(signature(cmd).parameters["foo"]) == (None, False)

    def test_string_kwarg(self):
        def cmd(foo="hi"):
            return foo

        assert _sig_info(signature(cmd).parameters["foo"]) == ("hi", True)

    def test_none_kwarg(self):
        def cmd(foo=None):
            return foo

        assert _sig_info(signature(cmd).parameters["foo"]) == (None, True)


class TestInitializeParameter(object):
    @pytest.fixture
    def param_1(self):
        return Parameter(
            key="key1",
            type="Integer",
            multi=False,
            display_name="x",
            optional=True,
            default=1,
            description="key1",
        )

    @pytest.fixture
    def param_2(self):
        return Parameter(
            key="key2",
            type="String",
            multi=False,
            display_name="y",
            optional=False,
            default="100",
            description="key2",
        )

    @pytest.fixture
    def my_model(self, param_1, param_2):
        class MyModel:
            parameters = [param_1, param_2]

        return MyModel

    def test_file_type_info(self):
        assert _initialize_parameter(Parameter(key="foo", type="file")).type_info == {
            "storage": "gridfs"
        }

    def test_reinitialize(self, parameter_dict):
        """Parameter objects can be initialized twice, so make sure that works"""
        p1 = _initialize_parameter(**parameter_dict)
        p2 = _initialize_parameter(p1)

        assert_parameter_equal(p1, p2)

    @pytest.mark.parametrize(
        "default", [None, 1, "bar", [], ["bar"], {}, {"bar"}, {"foo": "bar"}]
    )
    def test_defaults(self, default):
        p = Parameter(key="foo", default=default)
        assert _initialize_parameter(p).default == default

    def test_file_defaults(self):
        """File parameter defaults should be cleared for safety"""
        assert _initialize_parameter(Parameter(key="f", type="Base64")).default is None

    @pytest.mark.parametrize(
        "default,expected",
        [(None, {"key1": 1, "key2": "100"}), ({"key1", 123}, {"key1", 123})],
    )
    def test_model(self, my_model, param_1, param_2, default, expected):
        model_param = _initialize_parameter(
            Parameter(key="foo", model=my_model, default=default)
        )

        assert model_param.key == "foo"
        assert model_param.type == "Dictionary"
        assert len(model_param.parameters) == 2
        assert model_param.default == expected

        assert_parameter_equal(model_param.parameters[0], param_1)
        assert_parameter_equal(model_param.parameters[1], param_2)

    class TestNesting(object):
        """Tests nested model Parameter construction

        This tests both the new, "correct" way to nest parameters (where the given
        parameters are, in fact, actual Parameters):

          foo = Parameter(..., parameters=[list of actual Parameter objects], ...)

        And the old, deprecated way (where the given parameters are *not* actual
        Parameters, instead they're other Model class objects):

          foo = Parameter(..., parameters=[NestedModel], ...)

        See https://github.com/beer-garden/beer-garden/issues/354 for full details.
        """

        def test_nested_parameter_list(self, nested_1, nested_2):
            class MyModel(object):
                parameters = [
                    Parameter(
                        key="key1",
                        multi=False,
                        display_name="x",
                        optional=True,
                        description="key1",
                        parameters=nested_1.parameters + nested_2.parameters,
                        default="xval",
                    )
                ]

            p = _initialize_parameter(Parameter(key="nested", model=MyModel))

            self._assert_correct(p)

        def test_nested_model_list(self, nested_1, nested_2):
            class MyModel(object):
                parameters = [
                    Parameter(
                        key="key1",
                        multi=False,
                        display_name="x",
                        optional=True,
                        description="key1",
                        parameters=[nested_1, nested_2],
                        default="xval",
                    )
                ]

            with warnings.catch_warnings(record=True) as w:
                warnings.simplefilter("always")

                p = _initialize_parameter(Parameter(key="nested", model=MyModel))

                # There are 2 nested model class objects so there should be 2 warnings
                assert len(w) == 2
                assert w[0].category == DeprecationWarning
                assert w[1].category == DeprecationWarning

            self._assert_correct(p)

        def test_mixed_list(self, nested_1, nested_2):
            class MyModel(object):
                parameters = [
                    Parameter(
                        key="key1",
                        multi=False,
                        display_name="x",
                        optional=True,
                        description="key1",
                        parameters=nested_1.parameters + [nested_2],
                        default="xval",
                    )
                ]

            with warnings.catch_warnings(record=True) as w:
                warnings.simplefilter("always")

                p = _initialize_parameter(Parameter(key="nested", model=MyModel))

                # Only 1 nested model class object this time
                assert len(w) == 1
                assert w[0].category == DeprecationWarning

            self._assert_correct(p)

        def test_non_parameter(self):
            class MyModel(object):
                parameters = [
                    Parameter(
                        key="key1",
                        multi=False,
                        display_name="x",
                        optional=True,
                        description="key1",
                        parameters=["Not valid!"],
                        default="xval",
                    )
                ]

            with pytest.raises(PluginParamError):
                _initialize_parameter(Parameter(key="nested", model=MyModel))

        @staticmethod
        def _assert_correct(param):
            assert param.key == "nested"
            assert param.type == "Dictionary"
            assert len(param.parameters) == 1

            key1_param = param.parameters[0]
            assert key1_param.key == "key1"
            assert key1_param.type == "Dictionary"
            assert key1_param.multi is False
            assert key1_param.display_name == "x"
            assert key1_param.optional is True
            assert key1_param.description == "key1"
            assert len(key1_param.parameters) == 2

            key2_param = key1_param.parameters[0]
            assert key2_param.key == "key2"
            assert key2_param.type == "String"
            assert key2_param.multi is False
            assert key2_param.display_name == "y"
            assert key2_param.optional is False
            assert key2_param.default == "100"
            assert key2_param.description == "key2"
            assert len(key2_param.parameters) == 0

            key3_param = key1_param.parameters[1]
            assert key3_param.key == "key3"
            assert key3_param.type == "String"
            assert key3_param.multi is False
            assert key3_param.display_name == "z"
            assert key3_param.optional is False
            assert key3_param.default == "101"
            assert key3_param.description == "key3"
            assert len(key3_param.parameters) == 0


class TestFormatType(object):
    @pytest.mark.parametrize(
        "t,expected",
        [
            (None, "Any"),
            (str, "String"),
            (int, "Integer"),
            (float, "Float"),
            (bool, "Boolean"),
            (dict, "Dictionary"),
            ("String", "String"),
            ("Integer", "Integer"),
            ("Float", "Float"),
            ("Boolean", "Boolean"),
            ("Dictionary", "Dictionary"),
            ("DateTime", "DateTime"),
            ("Any", "Any"),
            ("file", "Bytes"),
            ("string", "String"),
        ],
    )
    def test_types(self, cmd, t, expected):
        assert _format_type(t) == expected


class TestFormatChoices(object):
    @pytest.mark.parametrize(
        "choices,expected",
        [
            (
                ["1", "2", "3"],
                {
                    "type": "static",
                    "value": ["1", "2", "3"],
                    "display": "select",
                    "strict": True,
                },
            ),
            (
                list(range(100)),
                {
                    "type": "static",
                    "value": list(range(100)),
                    "display": "typeahead",
                    "strict": True,
                },
            ),
            (
                range(100),
                {
                    "type": "static",
                    "value": list(range(100)),
                    "display": "typeahead",
                    "strict": True,
                },
            ),
            (
                {"value": [1, 2, 3]},
                {
                    "type": "static",
                    "value": [1, 2, 3],
                    "display": "select",
                    "strict": True,
                },
            ),
            (
                {"value": {"a": [1, 2], "b": [3, 4]}, "key_reference": "${y}"},
                {
                    "type": "static",
                    "value": {"a": [1, 2], "b": [3, 4]},
                    "display": "select",
                    "strict": True,
                    "details": {"key_reference": "y"},
                },
            ),
            (
                "http://myhost:1234",
                {
                    "type": "url",
                    "value": "http://myhost:1234",
                    "display": "typeahead",
                    "strict": True,
                    "details": {"address": "http://myhost:1234", "args": []},
                },
            ),
            (
                "my_command",
                {
                    "type": "command",
                    "value": "my_command",
                    "display": "typeahead",
                    "strict": True,
                    "details": {"name": "my_command", "args": []},
                },
            ),
            (
                {"type": "command", "value": {"command": "my_command"}},
                {
                    "type": "command",
                    "value": {"command": "my_command"},
                    "display": "select",
                    "strict": True,
                    "details": {"name": "my_command", "args": []},
                },
            ),
        ],
    )
    def test_choices(self, cmd, choices, expected):
        generated = _format_choices(choices)

        assert generated.type == expected["type"]
        assert generated.value == expected["value"]
        assert generated.display == expected["display"]
        assert generated.strict == expected["strict"]
        assert generated.details == expected.get("details", {})

    @pytest.mark.parametrize(
        "choices",
        [
            # No value
            {"type": "static", "display": "select"},
            # Invalid type
            {"type": "Invalid Type", "value": [1, 2, 3], "display": "select"},
            # Invalid display
            {"type": "static", "value": [1, 2, 3], "display": "Invalid display"},
            # Command value invalid type
            {"type": "command", "value": [1, 2, 3]},
            # Static value invalid type
            {"type": "static", "value": "This should not be a string"},
            # No key reference
            {"type": "static", "value": {"a": [1, 2, 3]}},
            # Parse error
            {"type": "command", "value": "bad_def(x="},
            # Just wrong
            1,
        ],
    )
    def test_choices_error(self, cmd, choices):
        with pytest.raises(PluginParamError):
            _format_choices(choices)


class TestInitializeParameters(object):
    @pytest.fixture(autouse=True)
    def init_mock(self, monkeypatch):
        """Mock out _initialize_parameter functionality

        We don't want to actually test _initialize_parameter here, just that it was
        called correctly.
        """
        m = Mock()
        monkeypatch.setattr(brewtils.decorators, "_initialize_parameter", m)
        return m

    def test_parameter(self, init_mock, param):
        res = _initialize_parameters([param])

        assert len(res) == 1
        assert res[0] == init_mock.return_value
        init_mock.assert_called_once_with(param=param)

    def test_deprecated_model(self, init_mock, nested_1):
        with warnings.catch_warnings(record=True) as w:
            warnings.simplefilter("always")

            res = _initialize_parameters([nested_1])

            assert len(res) == 1
            assert res[0] == init_mock.return_value
            init_mock.assert_called_once_with(param=nested_1.parameters[0])

            assert issubclass(w[0].category, DeprecationWarning)
            assert "model class objects" in str(w[0].message)

    def test_dict(self, init_mock, basic_param):
        res = _initialize_parameters([basic_param])

        assert len(res) == 1
        assert res[0] == init_mock.return_value
        init_mock.assert_called_once_with(**basic_param)

    def test_unknown_type(self):
        with pytest.raises(PluginParamError):
            _initialize_parameters(["This isn't a parameter!"])  # noqa


class TestSignatureValidate(object):
    class TestSuccess(object):
        def test_positional(self, cmd):
            _signature_validate(Command(parameters=[Parameter(key="foo")]), cmd)

        def test_kwarg(self, cmd_kwargs):
            _signature_validate(
                Command(parameters=[Parameter(key="foo", is_kwarg=True)]), cmd_kwargs
            )

    class TestFailure(object):
        def test_mismatch_is_kwarg_true(self, cmd):
            with pytest.raises(PluginParamError):
                _signature_validate(
                    Command(parameters=[Parameter(key="foo", is_kwarg=True)]), cmd
                )

        def test_mismatch_is_kwarg_false(self, cmd_kwargs):
            with pytest.raises(PluginParamError):
                _signature_validate(
                    Command(parameters=[Parameter(key="foo", is_kwarg=False)]),
                    cmd_kwargs,
                )

        def test_no_kwargs_in_signature(self, cmd):
            with pytest.raises(PluginParamError):
                _signature_validate(
                    Command(parameters=[Parameter(key="extra", is_kwarg=True)]), cmd
                )

        @pytest.mark.skipif(sys.version_info < (3, 8), reason="Requires Python 3.8")
        def test_positional_only(self):
            """This is invalid syntax on Python < 3.8 so we have to wrap it in exec"""
            import textwrap

            exec_locals = {}
            class_dec = textwrap.dedent(
                """
                class Tester(object):
                    def c(self, foo, /):
                        pass
                """
            )

            # Black doesn't handle this well - because we run in 2.7 mode it wants to
            # put a space after exec, but then it complains about the space after exec.
            # fmt: off
            exec(class_dec, globals(), exec_locals)
            # fmt: on

            with pytest.raises(PluginParamError):
                _signature_validate(
                    Command(parameters=[Parameter(key="foo")]), exec_locals["Tester"].c
                )  # noqa


class TestDeprecations(object):
    def test_system_decorator(self):
        """This isn't really deprecated, but close enough"""

        @system
        class ClientClass(object):
            @command
            def foo(self):
                pass

        assert hasattr(ClientClass, "_bg_name")
        assert hasattr(ClientClass, "_bg_version")
        assert hasattr(ClientClass, "_bg_commands")
        assert hasattr(ClientClass, "_current_request")

    class TestCommandRegistrar(object):
        def test_basic(self):
            with warnings.catch_warnings(record=True) as w:
                warnings.simplefilter("always")

                @command_registrar
                class SystemClass(object):
                    @command
                    def foo(self):
                        pass

                assert issubclass(w[0].category, DeprecationWarning)
                assert "command_registrar" in str(w[0].message)

                assert SystemClass._bg_commands == []

        def test_arguments(self):
            with warnings.catch_warnings(record=True) as w:
                warnings.simplefilter("always")

                @command_registrar(bg_name="sys", bg_version="1.0.0")
                class SystemClass(object):
                    @command
                    def foo(self):
                        pass

                assert SystemClass._bg_name == "sys"
                assert SystemClass._bg_version == "1.0.0"

                assert issubclass(w[0].category, DeprecationWarning)
                assert "command_registrar" in str(w[0].message)

    def test_register(self, cmd):

        # Just for sanity
        assert not hasattr(cmd, "_command")

        with warnings.catch_warnings(record=True) as w:
            warnings.simplefilter("always")

            register(cmd)

            assert issubclass(w[0].category, DeprecationWarning)
            assert "register" in str(w[0].message)

            assert hasattr(cmd, "_command")

    def test_plugin_param(self, cmd, parameter_dict):
        with warnings.catch_warnings(record=True) as w:
            warnings.simplefilter("always")

            plugin_param(cmd, **parameter_dict)

            assert issubclass(w[0].category, DeprecationWarning)
            assert "plugin_param" in str(w[0].message)

            assert hasattr(cmd, "parameters")
            assert len(cmd.parameters) == 1

            assert_parameter_equal(
                _initialize_parameter(cmd.parameters[0]),
                _initialize_parameter(**parameter_dict),
            )<|MERGE_RESOLUTION|>--- conflicted
+++ resolved
@@ -18,12 +18,8 @@
     _parse_method,
     _resolve_display_modifiers,
     _sig_info,
-<<<<<<< HEAD
     _signature_validate,
-=======
-    _validate_signature,
     client,
->>>>>>> 548d37e4
     command,
     command_registrar,
     parameter,

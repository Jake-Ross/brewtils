# -*- coding: utf-8 -*-
from base64 import b64decode
from io import BytesIO
from pathlib import Path
from typing import Any, Callable, List, NoReturn, Optional, Type, Union

import six
import wrapt
from brewtils.config import get_connection_info
from brewtils.errors import (
    BrewtilsException,
    ConflictError,
    DeleteError,
    FetchError,
    NotFoundError,
    RestConnectionError,
    RestError,
    SaveError,
    TooLargeError,
    ValidationError,
    WaitExceededError,
    _deprecate
)
<<<<<<< HEAD
from brewtils.models import BaseModel, Event, Job, PatchOperation
=======
from brewtils.models import (
    BaseModel,
    Event,
    Job,
    PatchOperation,
)
>>>>>>> e5c45c68
from brewtils.rest.client import RestClient
from brewtils.schema_parser import SchemaParser
from requests import Response  # noqa # not in requirements file


def get_easy_client(**kwargs):
    # type: (**Any) -> EasyClient
    """Easy way to get an EasyClient

    The benefit to this method over creating an EasyClient directly is that
    this method will also search the environment for parameters. Kwargs passed
    to this method will take priority, however.

    Args:
        **kwargs: Options for configuring the EasyClient

    Returns:
        brewtils.rest.easy_client.EasyClient: The configured client
    """
    return EasyClient(**get_connection_info(**kwargs))


def handle_response_failure(response, default_exc=RestError, raise_404=True):
    # type: (Response, Type[BrewtilsException], bool) -> NoReturn
    """Deal with a response with non-2xx status code

    Args:
        response: The response object
        default_exc: The exception to raise if no specific exception is warranted
        raise_404: If True a response with status code 404 will raise a NotFoundError.
            If False the method will return None.

    Returns:
        None - this function will always raise

    Raises:
        NotFoundError: Status code 404 and raise_404 is True
        WaitExceededError: Status code 408
        ConflictError: Status code 409
        TooLargeError: Status code 413
        ValidationError: Any other 4xx status codes
        RestConnectionError: Status code 503
        default_exc: Any other status code
    """
    try:
        message = response.json()
    except ValueError:
        message = response.text

    if response.status_code == 404:
        if raise_404:
            raise NotFoundError(message)
        else:
            return None
    elif response.status_code == 408:
        raise WaitExceededError(message)
    elif response.status_code == 409:
        raise ConflictError(message)
    elif response.status_code == 413:
        raise TooLargeError(message)
    elif 400 <= response.status_code < 500:
        raise ValidationError(message)
    elif response.status_code == 503:
        raise RestConnectionError(message)
    else:
        raise default_exc(message)


def wrap_response(
    return_boolean=False,  # type: bool
    parse_method=None,  # type: Optional[str]
    parse_many=False,  # type: bool
    default_exc=RestError,  # type: Type[BrewtilsException]
    raise_404=True,  # type: bool
):
    # type: (...) -> Callable[..., Union[bool, Response, BaseModel, List[BaseModel]]]
    """Decorator to consolidate response parsing and error handling

    Args:
        return_boolean: If True, a successful response will also return True
        parse_method: Response json will be passed to this method of the SchemaParser
        parse_many: Will be passed as the 'many' parameter when parsing the response
        default_exc: Will be passed to handle_response_failure for failed responses
        raise_404: Will be passed to handle_response_failure for failed responses

    Returns:
        - True if return_boolean is True and the response status code is 2xx.
        - The response object if return_boolean is False and parse_method is ""
        - A parsed Brewtils model if return_boolean is False and parse_method is defined

    Raises:
        RestError: The response has a non-2xx status code. Note that the specific
            exception raised depends on the response status code and the argument passed
            as the default_exc parameter.

    """

    @wrapt.decorator
    def wrapper(wrapped, _instance, args, kwargs):
        response = wrapped(*args, **kwargs)

        if response.ok:
            if return_boolean:
                return True

            if parse_method is None:
                return response.json()

            return getattr(SchemaParser, parse_method)(response.json(), many=parse_many)
        else:
            handle_response_failure(
                response, default_exc=default_exc, raise_404=raise_404
            )

    return wrapper


class EasyClient(object):
    """Client for simplified communication with Beergarden

    This class is intended to be a middle ground between the RestClient and
    SystemClient. It provides a 'cleaner' interface to some common Beergarden
    operations than is exposed by the lower-level RestClient. On the other hand,
    the SystemClient is much better for generating Beergarden Requests.

    Args:
        bg_host (str): Beer-garden hostname
        bg_port (int): Beer-garden port
        bg_url_prefix (str): URL path that will be used as a prefix when communicating
            with Beer-garden. Useful if Beer-garden is running on a URL other than '/'.
        ssl_enabled (bool): Whether to use SSL for Beer-garden communication
        ca_cert (str): Path to certificate file containing the certificate of the
            authority that issued the Beer-garden server certificate
        ca_verify (bool): Whether to verify Beer-garden server certificate
        client_cert (str): Path to client certificate to use when communicating with
            Beer-garden
        api_version (int): Beer-garden API version to use
        client_timeout (int): Max time to wait for Beer-garden server response
        username (str): Username for Beer-garden authentication
        password (str): Password for Beer-garden authentication
        access_token (str): Access token for Beer-garden authentication
        refresh_token (str): Refresh token for Beer-garden authentication
    """

    _default_file_params = {
        "chunk_size": 255 * 1024,
    }

    def __init__(self, *args, **kwargs):
        # This points DeprecationWarnings at the right line
        kwargs.setdefault("stacklevel", 4)

        self.client = RestClient(*args, **kwargs)

    def can_connect(self, **kwargs):
        # type: (**Any) -> bool
        """Determine if the Beergarden server is responding.

        Args:
            **kwargs: Keyword arguments passed to the underlying Requests method

        Returns:
            A bool indicating if the connection attempt was successful. Will
            return False only if a ConnectionError is raised during the attempt.
            Any other exception will be re-raised.

        Raises:
            requests.exceptions.RequestException:
                The connection attempt resulted in an exception that indicates
                something other than a basic connection error. For example,
                an error with certificate verification.

        """
        return self.client.can_connect(**kwargs)

    @wrap_response(default_exc=FetchError)
    def get_version(self, **kwargs):
        """Get Bartender, Brew-view, and API version information

        Args:
            **kwargs: Extra parameters

        Returns:
            dict: Response object with version information in the body

        """
        return self.client.get_version(**kwargs)

    @wrap_response(default_exc=FetchError)
    def get_config(self):
        """Get configuration

        Returns:
            dict: Configuration dictionary

        """
        return self.client.get_config()

    @wrap_response(default_exc=FetchError)
    def get_logging_config(self, system_name=None, local=False):
        """Get a logging configuration

        Note that the system_name is not relevant and is only provided for
        backward-compatibility.

        Args:
            system_name (str): UNUSED

        Returns:
            dict: The configuration object

        """
        return self.client.get_logging_config(local=local)

    @wrap_response(
        parse_method="parse_garden", parse_many=False, default_exc=FetchError
    )
    def get_garden(self, garden_name):
        """Get a Garden

        Args:
            garden_name: Name of garden to retrieve

        Returns:
            The Garden

        """
        return self.client.get_garden(garden_name)

    @wrap_response(parse_method="parse_garden", parse_many=False, default_exc=SaveError)
    def create_garden(self, garden):
        """Create a new Garden

        Args:
            garden (Garden): The Garden to create

        Returns:
            Garden: The newly-created Garden

        """
        return self.client.post_gardens(SchemaParser.serialize_garden(garden))

    @wrap_response(return_boolean=True, raise_404=True)
    def remove_garden(self, garden_name):
        """Remove a unique Garden

        Args:
            garden_name (String): Name of Garden to remove

        Returns:
            bool: True if removal was successful

        Raises:
            NotFoundError: Couldn't find a Garden matching given name

        """
        return self.client.delete_garden(garden_name)

    @wrap_response(
        parse_method="parse_system", parse_many=False, default_exc=FetchError
    )
    def get_system(self, system_id):
        """Get a Garden

        Args:
            system_id: The Id

        Returns:
            The System

        """
        return self.client.get_system(system_id)

    def find_unique_system(self, **kwargs):
        """Find a unique system

        .. note::
            If 'id' is a given keyword argument then all other parameters will
            be ignored.

        Args:
            **kwargs: Search parameters

        Returns:
            System, None: The System if found, None otherwise

        Raises:
            FetchError: More than one matching System was found

        """
        if "id" in kwargs:
            try:
                return self.get_system(kwargs.pop("id"), **kwargs)
            except NotFoundError:
                return None
        else:
            systems = self.find_systems(**kwargs)

            if not systems:
                return None

            if len(systems) > 1:
                raise FetchError("More than one matching System found")

            return systems[0]

    @wrap_response(parse_method="parse_system", parse_many=True, default_exc=FetchError)
    def find_systems(self, **kwargs):
        """Find Systems using keyword arguments as search parameters

        Args:
            **kwargs: Search parameters

        Returns:
            List[System]: List of Systems matching the search parameters

        """
        return self.client.get_systems(**kwargs)

    @wrap_response(parse_method="parse_system", parse_many=False, default_exc=SaveError)
    def create_system(self, system):
        """Create a new System

        Args:
            system (System): The System to create

        Returns:
            System: The newly-created system

        """
        return self.client.post_systems(SchemaParser.serialize_system(system))

    @wrap_response(parse_method="parse_system", parse_many=False, default_exc=SaveError)
    def update_system(self, system_id, new_commands=None, **kwargs):
        """Update a System

        Args:
            system_id (str): The System ID
            new_commands (Optional[List[Command]]): New System commands

        Keyword Args:
            add_instance (Instance): An Instance to append
            metadata (dict): New System metadata
            description (str): New System description
            display_name (str): New System display name
            icon_name (str): New System icon name
            template (str): New System template

        Returns:
            System: The updated system

        """
        operations = []

        if new_commands is not None:
            commands = SchemaParser.serialize_command(
                new_commands, to_string=False, many=True
            )
            operations.append(PatchOperation("replace", "/commands", commands))

        add_instance = kwargs.pop("add_instance", None)
        if add_instance:
            instance = SchemaParser.serialize_instance(add_instance, to_string=False)
            operations.append(PatchOperation("add", "/instance", instance))

        metadata = kwargs.pop("metadata", {})
        if metadata:
            operations.append(PatchOperation("update", "/metadata", metadata))

        # The remaining kwargs are all strings
        # Sending an empty string (instead of None) ensures they're actually cleared
        for key, value in kwargs.items():
            operations.append(PatchOperation("replace", "/%s" % key, value or ""))

        return self.client.patch_system(
            system_id, SchemaParser.serialize_patch(operations, many=True)
        )

    def remove_system(self, **kwargs):
        """Remove a unique System

        Args:
            **kwargs: Search parameters

        Returns:
            bool: True if removal was successful

        Raises:
            FetchError: Couldn't find a System matching given parameters

        """
        system = self.find_unique_system(**kwargs)

        if system is None:
            raise FetchError("No matching System found")

        return self._remove_system_by_id(system.id)

    @wrap_response(
        parse_method="parse_instance", parse_many=False, default_exc=SaveError
    )
    def initialize_instance(self, instance_id, runner_id=None):
        """Start an Instance

        Args:
            instance_id (str): The Instance ID
            runner_id (str): The PluginRunner ID, if any

        Returns:
            Instance: The updated Instance

        """
        return self.client.patch_instance(
            instance_id,
            SchemaParser.serialize_patch(
                PatchOperation(operation="initialize", value={"runner_id": runner_id})
            ),
        )

    @wrap_response(
        parse_method="parse_instance", parse_many=False, default_exc=FetchError
    )
    def get_instance(self, instance_id):
        """Get an Instance

        Args:
            instance_id: The Id

        Returns:
            The Instance

        """
        return self.client.get_instance(instance_id)

    @wrap_response(
        parse_method="parse_instance", parse_many=False, default_exc=SaveError
    )
    def update_instance(self, instance_id, **kwargs):
        """Update an Instance status

        Args:
            instance_id (str): The Instance ID

        Keyword Args:
            new_status (str): The new status
            metadata (dict): Will be added to existing instance metadata

        Returns:
            Instance: The updated Instance

        """
        operations = []
        new_status = kwargs.pop("new_status", None)
        metadata = kwargs.pop("metadata", {})

        if new_status:
            operations.append(PatchOperation("replace", "/status", new_status))

        if metadata:
            operations.append(PatchOperation("update", "/metadata", metadata))

        return self.client.patch_instance(
            instance_id, SchemaParser.serialize_patch(operations, many=True)
        )

    def get_instance_status(self, instance_id):
        """
        .. deprecated: 3.0
            Will be removed in 4.0. Use ``get_instance()`` instead

        Get an Instance's status

        Args:
            instance_id: The Id

        Returns:
            The Instance's status

        """
        _deprecate(
            "This method is deprecated and scheduled to be removed in 4.0. "
            "Please use get_instance() instead."
        )

        return self.get_instance(instance_id).status

    def update_instance_status(self, instance_id, new_status):
        """
        .. deprecated: 3.0
            Will be removed in 4.0. Use ``update_instance()`` instead

        Get an Instance's status

        Args:
            instance_id (str): The Instance ID
            new_status (str): The new status

        Returns:
            Instance: The updated Instance

        """
        _deprecate(
            "This method is deprecated and scheduled to be removed in 4.0. "
            "Please use update_instance() instead."
        )

        return self.update_instance(instance_id, new_status=new_status)

    @wrap_response(return_boolean=True, default_exc=SaveError)
    def instance_heartbeat(self, instance_id):
        """Send an Instance heartbeat

        Args:
            instance_id (str): The Instance ID

        Returns:
            bool: True if the heartbeat was successful

        """
        return self.client.patch_instance(
            instance_id, SchemaParser.serialize_patch(PatchOperation("heartbeat"))
        )

    @wrap_response(return_boolean=True, default_exc=DeleteError)
    def remove_instance(self, instance_id):
        """Remove an Instance

        Args:
            instance_id (str): The Instance ID

        Returns:
            bool: True if the remove was successful

        """
        if instance_id is None:
            raise DeleteError("Cannot delete an instance without an id")

        return self.client.delete_instance(instance_id)

    @wrap_response(
        parse_method="parse_request", parse_many=False, default_exc=FetchError
    )
    def get_request(self, request_id):
        """Get a Request

        Args:
            request_id: The Id

        Returns:
            The Request

        """
        return self.client.get_request(request_id)

    def find_unique_request(self, **kwargs):
        """Find a unique request

        .. note::
            If 'id' is a given keyword argument then all other parameters will
            be ignored.

        Args:
            **kwargs: Search parameters

        Returns:
            Request, None: The Request if found, None otherwise

        Raises:
            FetchError: More than one matching Request was found

        """
        if "id" in kwargs:
            try:
                return self.get_request(kwargs.pop("id"))
            except NotFoundError:
                return None
        else:
            all_requests = self.find_requests(**kwargs)

            if not all_requests:
                return None

            if len(all_requests) > 1:
                raise FetchError("More than one matching Request found")

            return all_requests[0]

    @wrap_response(
        parse_method="parse_request", parse_many=True, default_exc=FetchError
    )
    def find_requests(self, **kwargs):
        """Find Requests using keyword arguments as search parameters

        Args:
            **kwargs: Search parameters

        Returns:
            List[Request]: List of Systems matching the search parameters

        """
        return self.client.get_requests(**kwargs)

    @wrap_response(
        parse_method="parse_request", parse_many=False, default_exc=SaveError
    )
    def create_request(self, request, **kwargs):
        """Create a new Request

        Args:
            request: New request definition
            **kwargs: Extra request parameters

        Keyword Args:
            blocking (bool): Wait for request to complete before returning
            timeout (int): Maximum seconds to wait for completion

        Returns:
            Request: The newly-created Request

        """
        return self.client.post_requests(
            SchemaParser.serialize_request(request), **kwargs
        )

    @wrap_response(
        parse_method="parse_request", parse_many=False, default_exc=SaveError
    )
    def update_request(self, request_id, status=None, output=None, error_class=None):
        """Update a Request

        Args:
            request_id (str): The Request ID
            status (Optional[str]): New Request status
            output (Optional[str]): New Request output
            error_class (Optional[str]): New Request error class

        Returns:
            Response: The updated response

        """
        operations = []

        if status:
            operations.append(PatchOperation("replace", "/status", status))
        if output:
            operations.append(PatchOperation("replace", "/output", output))
        if error_class:
            operations.append(PatchOperation("replace", "/error_class", error_class))

        return self.client.patch_request(
            request_id, SchemaParser.serialize_patch(operations, many=True)
        )

    @wrap_response(return_boolean=True)
    def publish_event(self, *args, **kwargs):
        """Publish a new event

        Args:
            *args: If a positional argument is given it's assumed to be an
                Event and will be used
            **kwargs: Will be used to construct a new Event to publish if no
                Event is given in the positional arguments

        Keyword Args:
            _publishers (Optional[List[str]]): List of publisher names.
                If given the Event will only be published to the specified
                publishers. Otherwise all publishers known to Beergarden will
                be used.

        Returns:
            bool: True if the publish was successful

        """
        publishers = kwargs.pop("_publishers", None)

        event = args[0] if args else Event(**kwargs)

        return self.client.post_event(
            SchemaParser.serialize_event(event), publishers=publishers
        )

    @wrap_response(parse_method="parse_queue", parse_many=True, default_exc=FetchError)
    def get_queues(self):
        """Retrieve all queue information

        Returns:
            List[Queue]: List of all Queues

        """
        return self.client.get_queues()

    @wrap_response(return_boolean=True, default_exc=DeleteError)
    def clear_queue(self, queue_name):
        """Cancel and remove all Requests from a message queue

        Args:
            queue_name (str): The name of the queue to clear

        Returns:
            bool: True if the clear was successful

        """
        return self.client.delete_queue(queue_name)

    @wrap_response(return_boolean=True, default_exc=DeleteError)
    def clear_all_queues(self):
        """Cancel and remove all Requests in all queues

        Returns:
            bool: True if the clear was successful

        """
        return self.client.delete_queues()

    @wrap_response(parse_method="parse_job", parse_many=True, default_exc=FetchError)
    def find_jobs(self, **kwargs):
        """Find Jobs using keyword arguments as search parameters

        Args:
            **kwargs: Search parameters

        Returns:
            List[Job]: List of Jobs matching the search parameters

        """
        return self.client.get_jobs(**kwargs)

<<<<<<< HEAD
    @wrap_response(parse_method="parse_job", parse_many=True, default_exc=FetchError)
=======
    @wrap_response(
        parse_method="parse_job", parse_many=True, default_exc=FetchError
    )
>>>>>>> e5c45c68
    def export_jobs(self, job_id_list=None):
        # type: (Optional[List[str]]) -> List[Job]
        """Export jobs from an optional job ID list.

<<<<<<< HEAD
        If `job_id_list` is None or empty, definitions for all jobs are returned.
=======
        If `job_id_list` is None or empty, definitions for all jobs
        are returned.
>>>>>>> e5c45c68

        Args:
            job_id_list: A list of job IDS, optional

        Returns:
            A list of job definitions
        """
<<<<<<< HEAD
        payload = (
            SchemaParser.serialize_job_ids(job_id_list, many=True)
            if job_id_list is not None
            else ""
        )
=======
        payload = ""

        if job_id_list is not None:
            payload = SchemaParser.serialize_job_ids(job_id_list, many=True)
>>>>>>> e5c45c68

        return self.client.post_export_jobs(payload)  # noqa # wrapper changes type

    @wrap_response(
<<<<<<< HEAD
        parse_method="parse_job_ids", parse_many=True, default_exc=FetchError
    )
    def import_jobs(self, job_list):
        # type: (List[Job]) -> List[str]
=======
        parse_method="parse_job_ids", parse_many=False, default_exc=FetchError
    )
    def import_jobs(self, job_list):
        # type: (List[Job]) -> List[Job]
>>>>>>> e5c45c68
        """Import job definitions from a list of Jobs.

        Args:
            job_list: A list of jobs to import

        Returns:
            A list of the jobs created
        """
        return self.client.post_import_jobs(  # noqa # wrapper changes type
<<<<<<< HEAD
            SchemaParser.serialize_job_for_import(job_list, many=True)
=======
            SchemaParser.serialize_job(job_list)
>>>>>>> e5c45c68
        )

    @wrap_response(parse_method="parse_job", parse_many=False, default_exc=SaveError)
    def create_job(self, job):
        """Create a new Job

        Args:
            job (Job): New Job definition

        Returns:
            Job: The newly-created Job

        """
        return self.client.post_jobs(SchemaParser.serialize_job(job))

    @wrap_response(return_boolean=True, default_exc=DeleteError)
    def remove_job(self, job_id):
        """Remove a unique Job

        Args:
            job_id (str): The Job ID

        Returns:
            bool: True if removal was successful

        Raises:
            DeleteError: Couldn't remove Job

        """
        return self.client.delete_job(job_id)

    def pause_job(self, job_id):
        """Pause a Job

        Args:
            job_id (str): The Job ID

        Returns:
            Job: The updated Job

        """
        return self._patch_job(job_id, [PatchOperation("update", "/status", "PAUSED")])

    def resume_job(self, job_id):
        """Resume a Job

        Args:
            job_id (str): The Job ID

        Returns:
            Job: The updated Job

        """
        return self._patch_job(job_id, [PatchOperation("update", "/status", "RUNNING")])

    @wrap_response(parse_method="parse_resolvable")
    def upload_bytes(self, data):
        # type: (bytes) -> Any
        """Upload a file

        Args:
            data: The bytes to upload

        Returns:
            The bytes Resolvable
        """
        return self.client.post_file(data)

    def download_bytes(self, file_id):
        # type: (str) -> bytes
        """Download bytes

        Args:
            file_id: Id of bytes to download

        Returns:
            The bytes data
        """
        return self.client.get_file(file_id).content

    @wrap_response(parse_method="parse_resolvable")
    def upload_file(self, path):
        # type: (Union[str, Path]) -> Any
        """Upload a file

        Args:
            path: Path to file

        Returns:
            The file Resolvable
        """
        # As of now this just converts the data param to bytes and uses the bytes API
        # Ideally this would fail-over to using the chunks API if necessary
        with open(path, "rb") as f:
            bytes_data = f.read()

        return self.client.post_file(bytes_data)

    def download_file(self, file_id, path):
        # type: (str, Union[str, Path]) -> Union[str, Path]
        """Download a file

        Args:
            file_id: The File id.
            path: Location for downloaded file

        Returns:
            Path to downloaded file
        """
        data = self.download_bytes(file_id)

        with open(path, "wb") as f:
            f.write(data)

        return path

    @wrap_response(parse_method="parse_resolvable")
    def upload_chunked_file(
        self, file_to_upload, desired_filename=None, file_params=None
    ):
        """Upload a given file to the Beer Garden server.

        Args:
            file_to_upload: Can either be an open file descriptor or a path.
            desired_filename: The desired filename, if none is provided it
            will use the basename of the file_to_upload
            file_params: The metadata surrounding the file.
                Valid Keys: See brewtils File model

        Returns:
            A BG file ID.

        """
        default_file_params = {}

        # Establish the file descriptor
        if isinstance(file_to_upload, six.string_types):
            try:
                fd = open(file_to_upload, "rb")
            except Exception:
                raise ValidationError("Could not open the requested file name.")
            require_close = True
        else:
            fd = file_to_upload
            require_close = False

        try:
            default_file_params["file_name"] = desired_filename or fd.name
        except AttributeError:
            default_file_params["file_name"] = "no_file_name_provided"

        # Determine the file size
        cur_cursor = fd.tell()
        default_file_params["file_size"] = fd.seek(0, 2) - cur_cursor
        fd.seek(cur_cursor)
        if file_params is not None:
            file_params["file_size"] = default_file_params["file_size"]

        # Set the parameters to be sent
        file_params = file_params or dict(
            default_file_params, **self._default_file_params
        )
        try:
            response = self.client.post_chunked_file(
                fd, file_params, current_position=cur_cursor
            )
            fd.seek(cur_cursor)
        finally:
            if require_close:
                fd.close()

        if not response.ok:
            handle_response_failure(response, default_exc=SaveError)

        # The file post is best effort; make sure to verify before we let the
        # user do anything with it
        file_id = response.json()["details"]["file_id"]

        valid, meta = self._check_chunked_file_validity(file_id)
        if not valid:
            # Clean up if you can
            self.client.delete_chunked_file(file_id)
            raise ValidationError(
                "Error occurred while uploading file %s"
                % default_file_params["file_name"]
            )

        return response

    def download_chunked_file(self, file_id):
        """Download a chunked file from the Beer Garden server.

        Args:
            file_id: The beer garden-assigned file id.

        Returns:
            A file object
        """
        (valid, meta) = self._check_chunked_file_validity(file_id)
        file_obj = BytesIO()
        if valid:
            for x in range(meta["number_of_chunks"]):
                resp = self.client.get_chunked_file(file_id, params={"chunk": x})
                if resp.ok:
                    data = resp.json()["data"]
                    file_obj.write(b64decode(data))
                else:
                    raise ValueError("Could not fetch chunk %d" % x)
        else:
            raise ValidationError("Requested file %s is incomplete." % file_id)

        file_obj.seek(0)

        return file_obj

    def delete_chunked_file(self, file_id):
        """Delete a given file on the Beer Garden server.

        Args:
            file_id: The beer garden-assigned file id.

        Returns:
            The API response
        """
        return self.client.delete_chunked_file(file_id)

    def forward(self, operation, **kwargs):
        """Forwards an Operation

        Args:
            operation: The Operation to be forwarded
            **kwargs: Keyword arguments to pass to Requests session call

        Returns:
            The API response

        """
        return self.client.post_forward(
            SchemaParser.serialize_operation(operation), **kwargs
        )

    @wrap_response(
        parse_method="parse_principal", parse_many=False, default_exc=FetchError
    )
    def get_user(self, user_identifier):
        """Find a user

        Args:
            user_identifier (str): User ID or username

        Returns:
            Principal: The User

        """
        return self.client.get_user(user_identifier)

    def who_am_i(self):
        """Find user using the current set of credentials

        Returns:
            Principal: The User

        """
        return self.get_user(self.client.username or "anonymous")

    @wrap_response(return_boolean=True)
    def rescan(self):
        """Rescan local plugin directory

        Returns:
            bool: True if rescan was successful

        """
        return self.client.patch_admin(
            payload=SchemaParser.serialize_patch(PatchOperation(operation="rescan"))
        )

    @wrap_response(return_boolean=True, default_exc=DeleteError)
    def _remove_system_by_id(self, system_id):
        if system_id is None:
            raise DeleteError("Cannot delete a system without an id")

        return self.client.delete_system(system_id)

    @wrap_response(parse_method="parse_job", parse_many=False, default_exc=SaveError)
    def _patch_job(self, job_id, operations):
        return self.client.patch_job(
            job_id, SchemaParser.serialize_patch(operations, many=True)
        )

    def _check_chunked_file_validity(self, file_id):
        """Verify a chunked file

        Args:
            file_id: The BG-assigned file id.

        Returns:
            A tuple containing the result and supporting metadata, if available
        """
        response = self.client.get_chunked_file(file_id, params={"verify": True})
        if not response.ok:
            return False, None

        metadata_json = response.json()

        if "valid" in metadata_json and metadata_json["valid"]:
            return True, metadata_json
        else:
            return False, metadata_json<|MERGE_RESOLUTION|>--- conflicted
+++ resolved
@@ -21,16 +21,12 @@
     WaitExceededError,
     _deprecate
 )
-<<<<<<< HEAD
-from brewtils.models import BaseModel, Event, Job, PatchOperation
-=======
 from brewtils.models import (
     BaseModel,
     Event,
     Job,
     PatchOperation,
 )
->>>>>>> e5c45c68
 from brewtils.rest.client import RestClient
 from brewtils.schema_parser import SchemaParser
 from requests import Response  # noqa # not in requirements file
@@ -758,23 +754,13 @@
         """
         return self.client.get_jobs(**kwargs)
 
-<<<<<<< HEAD
+
     @wrap_response(parse_method="parse_job", parse_many=True, default_exc=FetchError)
-=======
-    @wrap_response(
-        parse_method="parse_job", parse_many=True, default_exc=FetchError
-    )
->>>>>>> e5c45c68
     def export_jobs(self, job_id_list=None):
         # type: (Optional[List[str]]) -> List[Job]
         """Export jobs from an optional job ID list.
 
-<<<<<<< HEAD
         If `job_id_list` is None or empty, definitions for all jobs are returned.
-=======
-        If `job_id_list` is None or empty, definitions for all jobs
-        are returned.
->>>>>>> e5c45c68
 
         Args:
             job_id_list: A list of job IDS, optional
@@ -782,33 +768,19 @@
         Returns:
             A list of job definitions
         """
-<<<<<<< HEAD
         payload = (
             SchemaParser.serialize_job_ids(job_id_list, many=True)
             if job_id_list is not None
             else ""
         )
-=======
-        payload = ""
-
-        if job_id_list is not None:
-            payload = SchemaParser.serialize_job_ids(job_id_list, many=True)
->>>>>>> e5c45c68
 
         return self.client.post_export_jobs(payload)  # noqa # wrapper changes type
 
     @wrap_response(
-<<<<<<< HEAD
         parse_method="parse_job_ids", parse_many=True, default_exc=FetchError
     )
     def import_jobs(self, job_list):
         # type: (List[Job]) -> List[str]
-=======
-        parse_method="parse_job_ids", parse_many=False, default_exc=FetchError
-    )
-    def import_jobs(self, job_list):
-        # type: (List[Job]) -> List[Job]
->>>>>>> e5c45c68
         """Import job definitions from a list of Jobs.
 
         Args:
@@ -818,11 +790,7 @@
             A list of the jobs created
         """
         return self.client.post_import_jobs(  # noqa # wrapper changes type
-<<<<<<< HEAD
             SchemaParser.serialize_job_for_import(job_list, many=True)
-=======
-            SchemaParser.serialize_job(job_list)
->>>>>>> e5c45c68
         )
 
     @wrap_response(parse_method="parse_job", parse_many=False, default_exc=SaveError)

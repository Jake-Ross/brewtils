from enum import Enum

import six

from brewtils.errors import RequestStatusTransitionError

__all__ = ['System', 'Instance', 'Command', 'Parameter', 'Request',
           'PatchOperation', 'Choices', 'LoggingConfig', 'Event', 'Queue',
           'Principal', 'Role']


class Events(Enum):
    BREWVIEW_STARTED = 1
    BREWVIEW_STOPPED = 2
    BARTENDER_STARTED = 3
    BARTENDER_STOPPED = 4
    REQUEST_CREATED = 5
    REQUEST_STARTED = 6
    REQUEST_COMPLETED = 7
    INSTANCE_INITIALIZED = 8
    INSTANCE_STARTED = 9
    INSTANCE_STOPPED = 10
    SYSTEM_CREATED = 11
    SYSTEM_UPDATED = 12
    SYSTEM_REMOVED = 13
    QUEUE_CLEARED = 14
    ALL_QUEUES_CLEARED = 15


class Command(object):

    schema = 'CommandSchema'

    COMMAND_TYPES = ('ACTION', 'INFO', 'EPHEMERAL')
    OUTPUT_TYPES = ('STRING', 'JSON', 'XML', 'HTML')

    def __init__(self, name, description=None, id=None, parameters=None, command_type=None,
                 output_type=None, schema=None, form=None, template=None, icon_name=None,
                 system=None):
        self.name = name
        self.description = description
        self.id = id
        self.parameters = parameters or []
        self.command_type = command_type
        self.output_type = output_type
        self.schema = schema
        self.form = form
        self.template = template
        self.icon_name = icon_name
        self.system = system

    def __str__(self):
        return self.name

    def __repr__(self):
        return '<Command: %s>' % self.name

    def parameter_keys(self):
        """Convenience Method for returning all the keys of this command's parameters.

        :return list_of_parameters:
        """
        return [p.key for p in self.parameters]

    def get_parameter_by_key(self, key):
        """Given a Key, it will return the parameter (or None) with that key

        :param key:
        :return parameter:
        """
        for parameter in self.parameters:
            if parameter.key == key:
                return parameter

        return None

    def has_different_parameters(self, parameters):
        """Given a set of parameters, determines if the parameters provided differ from the
        parameters already defined on this command.

        :param parameters:
        :return boolean:
        """
        if len(parameters) != len(self.parameters):
            return True

        for parameter in parameters:
            if parameter.key not in self.parameter_keys():
                return True

            current_param = self.get_parameter_by_key(parameter.key)
            if current_param.is_different(parameter):
                return True

        return False


class Instance(object):

    schema = 'InstanceSchema'

    INSTANCE_STATUSES = {'INITIALIZING', 'RUNNING', 'PAUSED', 'STOPPED', 'DEAD', 'UNRESPONSIVE',
                         'STARTING', 'STOPPING', 'UNKNOWN'}

    def __init__(self, name=None, description=None, id=None, status=None, status_info=None,
                 queue_type=None, queue_info=None, icon_name=None, metadata=None):

        self.name = name
        self.description = description
        self.id = id
        self.status = status.upper() if status else None
        self.status_info = status_info or {}
        self.queue_type = queue_type
        self.queue_info = queue_info or {}
        self.icon_name = icon_name
        self.metadata = metadata or {}

    def __str__(self):
        return self.name

    def __repr__(self):
        return '<Instance: name=%s, status=%s>' % (self.name, self.status)


class Choices(object):

    schema = 'ChoicesSchema'

    TYPES = ('static', 'url', 'command')
    DISPLAYS = ('select', 'typeahead')

    def __init__(self, type=None, display=None, value=None, strict=None, details=None):
        self.type = type
        self.strict = strict
        self.value = value
        self.display = display
        self.details = details or {}

    def __str__(self):
        return self.value.__str__()

    def __repr__(self):
        return '<Choices: type=%s, display=%s, value=%s>' % (self.type, self.display, self.value)


class Parameter(object):

    schema = 'ParameterSchema'

    TYPES = ("String", "Integer", "Float", "Boolean", "Any", "Dictionary", "Date", "DateTime")
    FORM_INPUT_TYPES = ("textarea",)

    def __init__(self, key, type=None, multi=None, display_name=None, optional=None, default=None,
                 description=None, choices=None, parameters=None, nullable=None, maximum=None,
                 minimum=None, regex=None, form_input_type=None):

        self.key = key
        self.type = type
        self.multi = multi
        self.display_name = display_name
        self.optional = optional
        self.default = default
        self.description = description
        self.choices = choices
        self.parameters = parameters or []
        self.nullable = nullable
        self.maximum = maximum
        self.minimum = minimum
        self.regex = regex
        self.form_input_type = form_input_type

    def __str__(self):
        return self.key

    def __repr__(self):
        return '<Parameter: key=%s, type=%s, description=%s>' % (self.key,
                                                                 self.type,
                                                                 self.description)

    def is_different(self, other):
        if not type(other) is type(self):
            return True

        fields_to_compare = ['key', 'type', 'multi', 'optional', 'default', 'nullable', 'maximum',
                             'minimum', 'regex']
        for field in fields_to_compare:
            if getattr(self, field) != getattr(other, field):
                return True

        if len(self.parameters) != len(other.parameters):
            return True

        parameter_keys = [p.key for p in self.parameters]
        for parameter in other.parameters:
            if parameter.key not in parameter_keys:
                return True

            current_param = list(filter((lambda p: p.key == parameter.key), self.parameters))[0]
            if current_param.is_different(parameter):
                return True

        return False


class Request(object):

    schema = 'RequestSchema'

    STATUS_LIST = ('CREATED', 'RECEIVED', 'IN_PROGRESS', 'CANCELED', 'SUCCESS', 'ERROR')
    COMPLETED_STATUSES = ('CANCELED', 'SUCCESS', 'ERROR')
    COMMAND_TYPES = ('ACTION', 'INFO', 'EPHEMERAL')
    OUTPUT_TYPES = ('STRING', 'JSON', 'XML', 'HTML')

    def __init__(self, system=None, system_version=None, instance_name=None, command=None,
                 id=None, parent=None, children=None, parameters=None, comment=None, output=None,
                 output_type=None, status=None, command_type=None, created_at=None,
<<<<<<< HEAD
                 error_class=None, metadata=None, updated_at=None, requester=None):
=======
                 error_class=None, metadata=None, updated_at=None, has_parent=None):
>>>>>>> 7530de21

        self.system = system
        self.system_version = system_version
        self.instance_name = instance_name
        self.command = command
        self.id = id
        self.parent = parent
        self.children = children
        self.parameters = parameters
        self.comment = comment
        self.output = output
        self.output_type = output_type
        self._status = status
        self.command_type = command_type
        self.created_at = created_at
        self.updated_at = updated_at
        self.error_class = error_class
        self.metadata = metadata or {}
<<<<<<< HEAD
        self.requester = requester
=======
        self.has_parent = has_parent
>>>>>>> 7530de21

    def __str__(self):
        return self.command

    def __repr__(self):
        return ('<Request: command=%s, status=%s, '
                'system=%s, system_version=%s, instance_name=%s>' %
                (self.command, self.status, self.system, self.system_version, self.instance_name))

    @property
    def status(self):
        return self._status

    @property
    def is_ephemeral(self):
        return self.command_type and self.command_type.upper() == 'EPHEMERAL'

    @property
    def is_json(self):
        return self.output_type and self.output_type.upper() == 'JSON'

    @status.setter
    def status(self, value):
        if self._status in self.COMPLETED_STATUSES:
            raise RequestStatusTransitionError("Status for a request cannot be updated once "
                                               "it has been completed. Current status: {0} "
                                               "Requested status: {1}".format(self.status, value))

        elif (self._status == 'IN_PROGRESS' and
              value not in self.COMPLETED_STATUSES + ('IN_PROGRESS', )):
            raise RequestStatusTransitionError("A request cannot go from IN_PROGRESS to "
                                               "a non-completed status. Completed statuses are "
                                               "{0}. You requested: {1}"
                                               .format(self.COMPLETED_STATUSES, value))
        self._status = value


class System(object):

    schema = 'SystemSchema'

    def __init__(self, name=None, description=None, version=None, id=None, max_instances=None,
                 instances=None, commands=None, icon_name=None, display_name=None, metadata=None):

        self.name = name
        self.description = description
        self.version = version
        self.id = id
        self.max_instances = max_instances
        self.instances = instances or []
        self.commands = commands or []
        self.icon_name = icon_name
        self.display_name = display_name
        self.metadata = metadata or {}

    def __str__(self):
        return '%s-%s' % (self.name, self.version)

    def __repr__(self):
        return '<System: name=%s, version=%s>' % (self.name, self.version)

    @property
    def instance_names(self):
        return [i.name for i in self.instances]

    def has_instance(self, name):
        """Determine if an instance currently exists in the system

        :param name: The name of the instance to search
        :return: True if an instance with the given name exists for this system, False otherwise.
        """
        return True if self.get_instance(name) else False

    def get_instance(self, name):
        """Get an instance that currently exists in the system

        :param name: The name of the instance to search
        :return: The instance with the given name exists for this system, None otherwise
        """
        for instance in self.instances:
            if instance.name == name:
                return instance
        return None

    def get_command_by_name(self, command_name):
        """Retrieve a particular command from the system

        :param command_name: Name of the command to retrieve
        :return: The command object. None if the given command name does not exist in this system.
        """
        for command in self.commands:
            if command.name == command_name:
                return command

        return None

    def has_different_commands(self, commands):
        """Check if a set of commands is different than the current commands

        :param commands: The set commands to compare against the current set
        :return: True if the sets are different, False if the sets are the same
        """
        if len(commands) != len(self.commands):
            return True

        for command in commands:
            if command.name not in [c.name for c in self.commands]:
                return True

            current_command = self.get_command_by_name(command.name)

            if current_command.has_different_parameters(command.parameters):
                return True

        return False


class PatchOperation(object):

    schema = 'PatchSchema'

    def __init__(self, operation=None, path=None, value=None):
        self.operation = operation
        self.path = path
        self.value = value

    def __str__(self):
        return '%s, %s, %s' % (self.operation, self.path, self.value)

    def __repr__(self):
        return '<Patch: operation=%s, path=%s, value=%s>' % (self.operation, self.path, self.value)


class LoggingConfig(object):

    schema = 'LoggingConfigSchema'

    LEVELS = ("DEBUG", "INFO", "WARN", "ERROR")
    SUPPORTED_HANDLERS = ("stdout", "file", "logstash")

    DEFAULT_FORMAT = "%(asctime)s - %(name)s - %(levelname)s - %(message)s"
    DEFAULT_HANDLER = {
        "class": "logging.StreamHandler",
        "stream": "ext::/sys.stdout",
        "formatter": "default"
    }

    def __init__(self, level=None, handlers=None, formatters=None, loggers=None):
        self.level = level
        self.handlers = handlers
        self.formatters = formatters
        self._loggers = loggers or {}

    @property
    def handler_names(self):
        if self.handlers:
            return self.handlers.keys()
        else:
            return None

    @property
    def formatter_names(self):
        if self.formatters:
            return self.formatters.keys()
        else:
            return None

    def get_plugin_log_config(self, **kwargs):
        """Get a specific plugin logging configuration.

        It is possible for different systems to have different logging configurations. This method
        will create the correct plugin logging configuration and return it. If a specific logger
        is not found for a system, then the current logging configuration will be returned.

        :param kwargs: Identifying information for a system (i.e. system_name)
        :return:
        """
        system_name = kwargs.pop("system_name", None)
        specific_logger = self._loggers.get(system_name, {})

        # If there is no specific logger, then we simply return this object
        # otherwise, we need to construct a new LoggingConfig object with
        # the overrides given in the logger.
        if not specific_logger:
            return self

        level = specific_logger.get("level", self.level)
        handlers = self._generate_handlers(specific_logger.get("handlers"))
        formatters = self._generate_formatters(specific_logger.get("formatters", {}))

        return LoggingConfig(level=level, handlers=handlers, formatters=formatters)

    def _generate_handlers(self, specific_handlers):

        # If we are not given an override for handlers, then we will just
        # assume that we want to use all the handlers given in the current
        # configuration.
        if not specific_handlers:
            return self.handlers

        if isinstance(specific_handlers, list):
            handlers = {}
            for handler_name in specific_handlers:
                handlers[handler_name] = self.handlers[handler_name]
        else:
            return specific_handlers

        return handlers

    def _generate_formatters(self, specific_formatters):

        # If we are not given an override for formatters, then we will just
        # assume that we want to use the formatters given in the current
        # configuration
        if not specific_formatters:
            return self.formatters

        # In case no formatter is provided, we always want a default.
        formatters = {'default': {'format': self.DEFAULT_FORMAT}}
        for formatter_name, format_str in six.iteritems(specific_formatters):
            formatters[formatter_name] = {'format': format_str}

        return formatters

    def __str__(self):
        return '%s, %s, %s' % (self.level, self.handler_names, self.formatter_names)

    def __repr__(self):
        return '<LoggingConfig: level=%s, handlers=%s, formatters=%s' % (self.level,
                                                                         self.handler_names,
                                                                         self.formatter_names)


class Event(object):

    schema = 'EventSchema'

    def __init__(self, name=None, payload=None, error=None, metadata=None, timestamp=None):
        self.name = name
        self.payload = payload
        self.error = error
        self.metadata = metadata or {}
        self.timestamp = timestamp

    def __str__(self):
        return '%s: %s, %s' % (self.name, self.payload, self.metadata)

    def __repr__(self):
        return ('<Event: name=%s, error=%s, payload=%s, metadata=%s>' %
                (self.name, self.error, self.payload, self.metadata))


class Queue(object):

    schema = 'QueueSchema'

    def __init__(self, name=None, system=None, version=None, instance=None, system_id=None,
                 display=None, size=None):
        self.name = name
        self.system = system
        self.version = version
        self.instance = instance
        self.system_id = system_id
        self.display = display
        self.size = size

    def __str__(self):
        return '%s: %s' % (self.name, self.size)

    def __repr__(self):
        return '<Queue: name=%s, size=%s>' % (self.name, self.size)


class Principal(object):

    def __init__(self, id=None, username=None, roles=None, preferences=None):
        self.id = id
        self.username = username
        self.roles = roles
        self.preferences = preferences


class Role(object):

    def __init__(self, id=None, name=None):
        self.id = id
        self.name = name<|MERGE_RESOLUTION|>--- conflicted
+++ resolved
@@ -214,11 +214,7 @@
     def __init__(self, system=None, system_version=None, instance_name=None, command=None,
                  id=None, parent=None, children=None, parameters=None, comment=None, output=None,
                  output_type=None, status=None, command_type=None, created_at=None,
-<<<<<<< HEAD
-                 error_class=None, metadata=None, updated_at=None, requester=None):
-=======
-                 error_class=None, metadata=None, updated_at=None, has_parent=None):
->>>>>>> 7530de21
+                 error_class=None, metadata=None, updated_at=None, has_parent=None, requester=None):
 
         self.system = system
         self.system_version = system_version
@@ -237,11 +233,8 @@
         self.updated_at = updated_at
         self.error_class = error_class
         self.metadata = metadata or {}
-<<<<<<< HEAD
+        self.has_parent = has_parent
         self.requester = requester
-=======
-        self.has_parent = has_parent
->>>>>>> 7530de21
 
     def __str__(self):
         return self.command

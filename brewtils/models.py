# -*- coding: utf-8 -*-

from enum import Enum

import pytz
import six

from brewtils.errors import RequestStatusTransitionError

__all__ = [
    "BaseModel",
    "System",
    "Instance",
    "Command",
    "Parameter",
    "Request",
    "PatchOperation",
    "Choices",
    "LoggingConfig",
    "Event",
    "Events",
    "Queue",
    "Principal",
    "Role",
    "RefreshToken",
    "Job",
    "RequestTemplate",
    "DateTrigger",
    "CronTrigger",
    "IntervalTrigger",
    "Namespace",
]


class Events(Enum):
    BREWVIEW_STARTED = 1
    BREWVIEW_STOPPED = 2
    BARTENDER_STARTED = 3
    BARTENDER_STOPPED = 4
    REQUEST_CREATED = 5
    REQUEST_STARTED = 6
    REQUEST_COMPLETED = 7
    INSTANCE_INITIALIZED = 8
    INSTANCE_STARTED = 9
    INSTANCE_STOPPED = 10
    SYSTEM_CREATED = 11
    SYSTEM_UPDATED = 12
    SYSTEM_REMOVED = 13
    QUEUE_CLEARED = 14
    ALL_QUEUES_CLEARED = 15
    DB_CREATE = 16
    DB_UPDATE = 17
    DB_DELETE = 18
    NAMESPACE_CREATED = 19
    NAMESPACE_UPDATED = 20
    NAMESPACE_REMOVED = 21


class BaseModel(object):
    schema = None


class Command(BaseModel):
    schema = "CommandSchema"

    COMMAND_TYPES = ("ACTION", "INFO", "EPHEMERAL")
    OUTPUT_TYPES = ("STRING", "JSON", "XML", "HTML")

    def __init__(
        self,
        name=None,
        description=None,
        id=None,
        parameters=None,
        command_type=None,
        output_type=None,
        schema=None,
        form=None,
        template=None,
        icon_name=None,
        system=None,
    ):
        self.name = name
        self.description = description
        self.id = id
        self.parameters = parameters or []
        self.command_type = command_type
        self.output_type = output_type
        self.schema = schema
        self.form = form
        self.template = template
        self.icon_name = icon_name
        self.system = system

    def __str__(self):
        return self.name

    def __repr__(self):
        return "<Command: %s>" % self.name

    def parameter_keys(self):
        """Convenience Method for returning all the keys of this command's parameters.

        :return list_of_parameters:
        """
        return [p.key for p in self.parameters]

    def get_parameter_by_key(self, key):
        """Given a Key, it will return the parameter (or None) with that key

        :param key:
        :return parameter:
        """
        for parameter in self.parameters:
            if parameter.key == key:
                return parameter

        return None

    def has_different_parameters(self, parameters):
        """Given a set of parameters, determines if the parameters provided differ from the
        parameters already defined on this command.

        :param parameters:
        :return boolean:
        """
        if len(parameters) != len(self.parameters):
            return True

        for parameter in parameters:
            if parameter.key not in self.parameter_keys():
                return True

            current_param = self.get_parameter_by_key(parameter.key)
            if current_param.is_different(parameter):
                return True

        return False


class Instance(BaseModel):
    schema = "InstanceSchema"

    INSTANCE_STATUSES = {
        "INITIALIZING",
        "RUNNING",
        "PAUSED",
        "STOPPED",
        "DEAD",
        "UNRESPONSIVE",
        "STARTING",
        "STOPPING",
        "UNKNOWN",
    }

    def __init__(
        self,
        name=None,
        description=None,
        id=None,
        status=None,
        status_info=None,
        queue_type=None,
        queue_info=None,
        icon_name=None,
        metadata=None,
    ):
        self.name = name
        self.description = description
        self.id = id
        self.status = status.upper() if status else None
        self.status_info = status_info or {}
        self.queue_type = queue_type
        self.queue_info = queue_info or {}
        self.icon_name = icon_name
        self.metadata = metadata or {}

    def __str__(self):
        return self.name

    def __repr__(self):
        return "<Instance: name=%s, status=%s>" % (self.name, self.status)


class Choices(BaseModel):
    schema = "ChoicesSchema"

    TYPES = ("static", "url", "command")
    DISPLAYS = ("select", "typeahead")

    def __init__(self, type=None, display=None, value=None, strict=None, details=None):
        self.type = type
        self.strict = strict
        self.value = value
        self.display = display
        self.details = details or {}

    def __str__(self):
        return self.value.__str__()

    def __repr__(self):
        return "<Choices: type=%s, display=%s, value=%s>" % (
            self.type,
            self.display,
            self.value,
        )


class Parameter(BaseModel):
    schema = "ParameterSchema"

    TYPES = (
        "String",
        "Integer",
        "Float",
        "Boolean",
        "Any",
        "Dictionary",
        "Date",
        "DateTime",
    )
    FORM_INPUT_TYPES = ("textarea",)

    def __init__(
        self,
        key,
        type=None,
        multi=None,
        display_name=None,
        optional=None,
        default=None,
        description=None,
        choices=None,
        parameters=None,
        nullable=None,
        maximum=None,
        minimum=None,
        regex=None,
        form_input_type=None,
    ):
        self.key = key
        self.type = type
        self.multi = multi
        self.display_name = display_name
        self.optional = optional
        self.default = default
        self.description = description
        self.choices = choices
        self.parameters = parameters or []
        self.nullable = nullable
        self.maximum = maximum
        self.minimum = minimum
        self.regex = regex
        self.form_input_type = form_input_type

    def __str__(self):
        return self.key

    def __repr__(self):
        return "<Parameter: key=%s, type=%s, description=%s>" % (
            self.key,
            self.type,
            self.description,
        )

    def is_different(self, other):
        if not type(other) is type(self):
            return True

        fields_to_compare = [
            "key",
            "type",
            "multi",
            "optional",
            "default",
            "nullable",
            "maximum",
            "minimum",
            "regex",
        ]
        for field in fields_to_compare:
            if getattr(self, field) != getattr(other, field):
                return True

        if len(self.parameters) != len(other.parameters):
            return True

        parameter_keys = [p.key for p in self.parameters]
        for parameter in other.parameters:
            if parameter.key not in parameter_keys:
                return True

            current_param = list(
                filter((lambda p: p.key == parameter.key), self.parameters)
            )[0]
            if current_param.is_different(parameter):
                return True

        return False


class RequestTemplate(BaseModel):
    schema = "RequestTemplateSchema"

    TEMPLATE_FIELDS = [
        "system",
        "system_version",
        "instance_name",
        "command",
        "command_type",
        "parameters",
        "comment",
        "metadata",
        "output_type",
    ]

    def __init__(
        self,
        system=None,
        system_version=None,
        instance_name=None,
        command=None,
<<<<<<< HEAD
        parameters=None,
        comment=None,
        metadata=None,
=======
        command_type=None,
        parameters=None,
        comment=None,
        metadata=None,
        output_type=None,
>>>>>>> 16233566
    ):
        self.system = system
        self.system_version = system_version
        self.instance_name = instance_name
        self.command = command
        self.command_type = command_type
        self.parameters = parameters
        self.comment = comment
        self.metadata = metadata or {}
        self.output_type = output_type

    def __str__(self):
        return self.command

    def __repr__(self):
        return (
            "<RequestTemplate: command=%s, system=%s, system_version=%s, "
            "instance_name=%s>"
            % (self.command, self.system, self.system_version, self.instance_name)
        )


class Request(RequestTemplate):
    schema = "RequestSchema"

    STATUS_LIST = ("CREATED", "RECEIVED", "IN_PROGRESS", "CANCELED", "SUCCESS", "ERROR")
    COMPLETED_STATUSES = ("CANCELED", "SUCCESS", "ERROR")
    COMMAND_TYPES = ("ACTION", "INFO", "EPHEMERAL")
    OUTPUT_TYPES = ("STRING", "JSON", "XML", "HTML")

    def __init__(
        self,
        system=None,
        system_version=None,
        instance_name=None,
        command=None,
        id=None,
        parent=None,
        children=None,
        parameters=None,
        comment=None,
        output=None,
        output_type=None,
        status=None,
        command_type=None,
        created_at=None,
        error_class=None,
        metadata=None,
        updated_at=None,
        has_parent=None,
        requester=None,
    ):
        super(Request, self).__init__(
            system=system,
            system_version=system_version,
            instance_name=instance_name,
            command=command,
            command_type=command_type,
            parameters=parameters,
            comment=comment,
            metadata=metadata,
            output_type=output_type,
        )
        self.id = id
        self.parent = parent
        self.children = children
        self.output = output
        self._status = status
        self.created_at = created_at
        self.updated_at = updated_at
        self.error_class = error_class
        self.has_parent = has_parent
        self.requester = requester

    @classmethod
    def from_template(cls, template, **kwargs):
        """Create a Request instance from a RequestTemplate

        Args:
            template: The RequestTemplate to use
            **kwargs: Optional overrides to use in place of the template's attributes

        Returns:
            The new Request instance
        """
        request_params = {
            k: kwargs.get(k, getattr(template, k))
            for k in RequestTemplate.TEMPLATE_FIELDS
        }
        return Request(**request_params)

    def __repr__(self):
        return (
            "<Request: command=%s, status=%s, system=%s, system_version=%s, "
            "instance_name=%s>"
            % (
                self.command,
                self.status,
                self.system,
                self.system_version,
                self.instance_name,
            )
        )

    @property
    def status(self):
        return self._status

    @property
    def is_ephemeral(self):
        return self.command_type and self.command_type.upper() == "EPHEMERAL"

    @property
    def is_json(self):
        return self.output_type and self.output_type.upper() == "JSON"

    @status.setter
    def status(self, value):
        if self._status in self.COMPLETED_STATUSES:
            raise RequestStatusTransitionError(
                "Status for a request cannot be updated once it has been "
                "completed. Current status: {0} Requested status: {1}".format(
                    self.status, value
                )
            )

        elif self._status == "IN_PROGRESS" and value not in self.COMPLETED_STATUSES + (
            "IN_PROGRESS",
        ):
            raise RequestStatusTransitionError(
                "A request cannot go from IN_PROGRESS to a non-completed "
                "status. Completed statuses are {0}. You requested: {1}".format(
                    self.COMPLETED_STATUSES, value
                )
            )

        self._status = value


class System(BaseModel):
    schema = "SystemSchema"

    def __init__(
        self,
        name=None,
        description=None,
        version=None,
        id=None,
        max_instances=None,
        instances=None,
        commands=None,
        icon_name=None,
        display_name=None,
        metadata=None,
    ):
        self.name = name
        self.description = description
        self.version = version
        self.id = id
        self.max_instances = max_instances
        self.instances = instances or []
        self.commands = commands or []
        self.icon_name = icon_name
        self.display_name = display_name
        self.metadata = metadata or {}

    def __str__(self):
        return "%s-%s" % (self.name, self.version)

    def __repr__(self):
        return "<System: name=%s, version=%s>" % (self.name, self.version)

    @property
    def instance_names(self):
        return [i.name for i in self.instances]

    def has_instance(self, name):
        """Determine if an instance currently exists in the system

        :param name: The name of the instance to search
        :return: True if an instance with the given name exists for this system, False otherwise.
        """
        return True if self.get_instance(name) else False

    def get_instance(self, name):
        """Get an instance that currently exists in the system

        :param name: The name of the instance to search
        :return: The instance with the given name exists for this system, None otherwise
        """
        for instance in self.instances:
            if instance.name == name:
                return instance
        return None

    def get_command_by_name(self, command_name):
        """Retrieve a particular command from the system

        :param command_name: Name of the command to retrieve
        :return: The command object. None if the given command name does not exist in this system.
        """
        for command in self.commands:
            if command.name == command_name:
                return command

        return None

    def has_different_commands(self, commands):
        """Check if a set of commands is different than the current commands

        :param commands: The set commands to compare against the current set
        :return: True if the sets are different, False if the sets are the same
        """
        if len(commands) != len(self.commands):
            return True

        for command in commands:
            if command.name not in [c.name for c in self.commands]:
                return True

            current_command = self.get_command_by_name(command.name)

            if current_command.has_different_parameters(command.parameters):
                return True

        return False


class PatchOperation(BaseModel):
    schema = "PatchSchema"

    def __init__(self, operation=None, path=None, value=None):
        self.operation = operation
        self.path = path
        self.value = value

    def __str__(self):
        return "%s, %s, %s" % (self.operation, self.path, self.value)

    def __repr__(self):
        return "<Patch: operation=%s, path=%s, value=%s>" % (
            self.operation,
            self.path,
            self.value,
        )


class LoggingConfig(BaseModel):
    schema = "LoggingConfigSchema"

    LEVELS = ("DEBUG", "INFO", "WARN", "ERROR")
    SUPPORTED_HANDLERS = ("stdout", "file", "logstash")

    DEFAULT_FORMAT = "%(asctime)s - %(name)s - %(levelname)s - %(message)s"
    DEFAULT_HANDLER = {
        "class": "logging.StreamHandler",
        "stream": "ext::/sys.stdout",
        "formatter": "default",
    }

    def __init__(self, level=None, handlers=None, formatters=None, loggers=None):
        self.level = level
        self.handlers = handlers
        self.formatters = formatters
        self._loggers = loggers or {}

    @property
    def handler_names(self):
        if self.handlers:
            return set(self.handlers)
        else:
            return None

    @property
    def formatter_names(self):
        if self.formatters:
            return set(self.formatters)
        else:
            return None

    def get_plugin_log_config(self, **kwargs):
        """Get a specific plugin logging configuration.

        It is possible for different systems to have different logging configurations. This method
        will create the correct plugin logging configuration and return it. If a specific logger
        is not found for a system, then the current logging configuration will be returned.

        :param kwargs: Identifying information for a system (i.e. system_name)
        :return:
        """
        system_name = kwargs.pop("system_name", None)
        specific_logger = self._loggers.get(system_name, {})

        # If there is no specific logger, then we simply return this object
        # otherwise, we need to construct a new LoggingConfig object with
        # the overrides given in the logger.
        if not specific_logger:
            return self

        level = specific_logger.get("level", self.level)
        handlers = self._generate_handlers(specific_logger.get("handlers"))
        formatters = self._generate_formatters(specific_logger.get("formatters", {}))

        return LoggingConfig(level=level, handlers=handlers, formatters=formatters)

    def _generate_handlers(self, specific_handlers):

        # If we are not given an override for handlers, then we will just
        # assume that we want to use all the handlers given in the current
        # configuration.
        if not specific_handlers:
            return self.handlers

        if isinstance(specific_handlers, list):
            handlers = {}
            for handler_name in specific_handlers:
                handlers[handler_name] = self.handlers[handler_name]
        else:
            return specific_handlers

        return handlers

    def _generate_formatters(self, specific_formatters):

        # If we are not given an override for formatters, then we will just
        # assume that we want to use the formatters given in the current
        # configuration
        if not specific_formatters:
            return self.formatters

        # In case no formatter is provided, we always want a default.
        formatters = {"default": {"format": self.DEFAULT_FORMAT}}
        for formatter_name, format_str in six.iteritems(specific_formatters):
            formatters[formatter_name] = {"format": format_str}

        return formatters

    def __str__(self):
        return "%s, %s, %s" % (self.level, self.handler_names, self.formatter_names)

    def __repr__(self):
        return "<LoggingConfig: level=%s, handlers=%s, formatters=%s" % (
            self.level,
            self.handler_names,
            self.formatter_names,
        )


class Event(BaseModel):
    schema = "EventSchema"

    def __init__(
        self, name=None, payload=None, error=None, metadata=None, timestamp=None
    ):
        self.name = name
        self.payload = payload
        self.error = error
        self.metadata = metadata or {}
        self.timestamp = timestamp

    def __str__(self):
        return "%s: %s, %s" % (self.name, self.payload, self.metadata)

    def __repr__(self):
        return "<Event: name=%s, error=%s, payload=%s, metadata=%s>" % (
            self.name,
            self.error,
            self.payload,
            self.metadata,
        )


class Queue(BaseModel):
    schema = "QueueSchema"

    def __init__(
        self,
        name=None,
        system=None,
        version=None,
        instance=None,
        system_id=None,
        display=None,
        size=None,
    ):
        self.name = name
        self.system = system
        self.version = version
        self.instance = instance
        self.system_id = system_id
        self.display = display
        self.size = size

    def __str__(self):
        return "%s: %s" % (self.name, self.size)

    def __repr__(self):
        return "<Queue: name=%s, size=%s>" % (self.name, self.size)


class Principal(BaseModel):
    schema = "PrincipalSchema"

    def __init__(
        self,
        id=None,
        username=None,
        roles=None,
        permissions=None,
        preferences=None,
        metadata=None,
    ):
        self.id = id
        self.username = username
        self.roles = roles
        self.permissions = permissions
        self.preferences = preferences
        self.metadata = metadata

    def __str__(self):
        return "%s" % self.username

    def __repr__(self):
        return "<Principal: username=%s, roles=%s, permissions=%s>" % (
            self.username,
            self.roles,
            self.permissions,
        )


class Role(BaseModel):
    schema = "RoleSchema"

    def __init__(
        self, id=None, name=None, description=None, roles=None, permissions=None
    ):
        self.id = id
        self.name = name
        self.description = description
        self.roles = roles
        self.permissions = permissions

    def __str__(self):
        return "%s" % self.name

    def __repr__(self):
        return "<Role: name=%s, roles=%s, permissions=%s>" % (
            self.name,
            self.roles,
            self.permissions,
        )


class RefreshToken(BaseModel):
    schema = "RefreshTokenSchema"

    def __init__(self, id=None, issued=None, expires=None, payload=None):
        self.id = id
        self.issued = issued
        self.expires = expires
        self.payload = payload or {}

    def __str__(self):
        return "%s" % self.payload

    def __repr__(self):
        return "<RefreshToken: issued=%s, expires=%s, payload=%s>" % (
            self.issued,
            self.expires,
            self.payload,
        )


class Job(BaseModel):
    TRIGGER_TYPES = {"interval", "date", "cron"}
    STATUS_TYPES = {"RUNNING", "PAUSED"}
    schema = "JobSchema"

    def __init__(
        self,
        id=None,
        name=None,
        trigger_type=None,
        trigger=None,
        request_template=None,
        misfire_grace_time=None,
        coalesce=None,
        next_run_time=None,
        success_count=None,
        error_count=None,
        status=None,
        max_instances=None,
    ):
        self.id = id
        self.name = name
        self.trigger_type = trigger_type
        self.trigger = trigger
        self.request_template = request_template
        self.misfire_grace_time = misfire_grace_time
        self.coalesce = coalesce
        self.next_run_time = next_run_time
        self.success_count = success_count
        self.error_count = error_count
        self.status = status
        self.max_instances = max_instances

    def __str__(self):
        return "%s: %s" % (self.name, self.id)

    def __repr__(self):
        return "<Job: name=%s, id=%s>" % (self.name, self.id)


class DateTrigger(BaseModel):
    schema = "DateTriggerSchema"

    def __init__(self, run_date=None, timezone=None):
        self.run_date = run_date
        self.timezone = timezone

    def __str__(self):
        return repr(self)

    def __repr__(self):
        return "<DateTrigger: run_date=%s>" % self.run_date

    @property
    def scheduler_attributes(self):
        return ["run_date", "timezone"]

    @property
    def scheduler_kwargs(self):
        tz = pytz.timezone(self.timezone)

        return {"timezone": tz, "run_date": tz.localize(self.run_date)}


class IntervalTrigger(BaseModel):
    schema = "IntervalTriggerSchema"

    def __init__(
        self,
        weeks=None,
        days=None,
        hours=None,
        minutes=None,
        seconds=None,
        start_date=None,
        end_date=None,
        timezone=None,
        jitter=None,
        reschedule_on_finish=None,
    ):
        self.weeks = weeks
        self.days = days
        self.hours = hours
        self.minutes = minutes
        self.seconds = seconds
        self.start_date = start_date
        self.end_date = end_date
        self.timezone = timezone
        self.jitter = jitter
        self.reschedule_on_finish = reschedule_on_finish

    def __str__(self):
        return repr(self)

    def __repr__(self):
        return (
            "<IntervalTrigger: weeks=%d, days=%d, hours=%d, "
            "minutes=%d, seconds=%d>"
            % (self.weeks, self.days, self.hours, self.minutes, self.seconds)
        )

    @property
    def scheduler_attributes(self):
        return [
            "weeks",
            "days",
            "hours",
            "minutes",
            "seconds",
            "start_date",
            "end_date",
            "timezone",
            "jitter",
            "reschedule_on_finish",
        ]

    @property
    def scheduler_kwargs(self):
        tz = pytz.timezone(self.timezone)

        kwargs = {key: getattr(self, key) for key in self.scheduler_attributes}
        kwargs.update(
            {
                "timezone": tz,
                "start_date": tz.localize(self.start_date) if self.start_date else None,
                "end_date": tz.localize(self.start_date) if self.start_date else None,
            }
        )

        return kwargs


class CronTrigger(BaseModel):
    schema = "CronTriggerSchema"

    def __init__(
        self,
        year=None,
        month=None,
        day=None,
        week=None,
        day_of_week=None,
        hour=None,
        minute=None,
        second=None,
        start_date=None,
        end_date=None,
        timezone=None,
        jitter=None,
    ):
        self.year = year
        self.month = month
        self.day = day
        self.week = week
        self.day_of_week = day_of_week
        self.hour = hour
        self.minute = minute
        self.second = second
        self.start_date = start_date
        self.end_date = end_date
        self.timezone = timezone
        self.jitter = jitter

    def __str__(self):
        return repr(self)

    def __repr__(self):
        return "<CronTrigger: %s %s %s %s %s>" % (
            self.minute,
            self.hour,
            self.day,
            self.month,
            self.day,
        )

    @property
    def scheduler_attributes(self):
        return [
            "year",
            "month",
            "day",
            "week",
            "day_of_week",
            "hour",
            "minute",
            "second",
            "start_date",
            "end_date",
            "timezone",
            "jitter",
        ]

    @property
    def scheduler_kwargs(self):
        tz = pytz.timezone(self.timezone)

        kwargs = {key: getattr(self, key) for key in self.scheduler_attributes}
        kwargs.update(
            {
                "timezone": tz,
                "start_date": tz.localize(self.start_date) if self.start_date else None,
                "end_date": tz.localize(self.start_date) if self.start_date else None,
            }
        )

        return kwargs


class Namespace(BaseModel):
    schema = "NamespaceSchema"

    NAMESPACE_STATUSES = {
        "INITIALIZING",
        "RUNNING",
        "BLOCKED",
        "STOPPED",
        "UNRESPONSIVE",
        "UNKNOWN",
    }

    def __init__(
        self,
        id=None,
        namespace=None,
        status=None,
        status_info=None,
        connection_type=None,
        connection_params=None,
    ):
        self.id = id
        self.namespace = namespace
        self.status = status.upper() if status else None
        self.status_info = status_info or {}

        self.connection_type = connection_type
        self.connection_params = connection_params

    def __str__(self):
        return "%s" % self.namespace

    def __repr__(self):
        return "<Namespace: namespace=%s, status=%s>" % (self.namespace, self.status)<|MERGE_RESOLUTION|>--- conflicted
+++ resolved
@@ -320,17 +320,11 @@
         system_version=None,
         instance_name=None,
         command=None,
-<<<<<<< HEAD
-        parameters=None,
-        comment=None,
-        metadata=None,
-=======
         command_type=None,
         parameters=None,
         comment=None,
         metadata=None,
         output_type=None,
->>>>>>> 16233566
     ):
         self.system = system
         self.system_version = system_version

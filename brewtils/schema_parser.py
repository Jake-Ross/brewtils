--- conflicted
+++ resolved
@@ -1,23 +1,18 @@
 import logging
 import warnings
 
-<<<<<<< HEAD
 import six
 
 from brewtils.models import (
     System, Instance, Command, Parameter, Request, PatchOperation, Choices,
-    LoggingConfig, Event, Queue, Principal, Role, RefreshToken)
+    LoggingConfig, Event, Queue, Principal, Role, RefreshToken, Job,
+    RequestTemplate, DateTrigger, CronTrigger, IntervalTrigger
+)
 from brewtils.schemas import (
     SystemSchema, InstanceSchema, CommandSchema, ParameterSchema, RequestSchema,
     PatchSchema, LoggingConfigSchema, EventSchema, QueueSchema, PrincipalSchema,
-    RoleSchema, RefreshTokenSchema)
-=======
-from brewtils.models import System, Instance, Command, Parameter, Request, PatchOperation, \
-    Choices, LoggingConfig, Event, Queue, Job, RequestTemplate, DateTrigger, CronTrigger, \
-    IntervalTrigger
-from brewtils.schemas import SystemSchema, InstanceSchema, CommandSchema, ParameterSchema, \
-    RequestSchema, PatchSchema, LoggingConfigSchema, EventSchema, QueueSchema, JobSchema
->>>>>>> 6668ed5f
+    RoleSchema, RefreshTokenSchema, JobSchema
+)
 
 
 class SchemaParser(object):
@@ -35,16 +30,13 @@
         'LoggingConfigSchema': LoggingConfig,
         'EventSchema': Event,
         'QueueSchema': Queue,
-<<<<<<< HEAD
         'PrincipalSchema': Principal,
         'RoleSchema': Role,
         'RefreshTokenSchema': RefreshToken,
-=======
         'JobSchema': Job,
         'DateTriggerSchema': DateTrigger,
         'IntervalTriggerSchema': IntervalTrigger,
         'CronTriggerSchema': CronTrigger,
->>>>>>> 6668ed5f
     }
 
     logger = logging.getLogger(__name__)
@@ -168,7 +160,6 @@
         return cls._do_parse(queue, QueueSchema(**kwargs), from_string=from_string)
 
     @classmethod
-<<<<<<< HEAD
     def parse_principal(cls, principal, from_string=False, **kwargs):
         """Convert raw JSON string or dictionary to a principal model object
 
@@ -200,7 +191,8 @@
         :return: A RefreshToken object
         """
         return cls._do_parse(refresh_token, RefreshTokenSchema(**kwargs), from_string=from_string)
-=======
+
+    @classmethod
     def parse_job(cls, job, from_string=False, **kwargs):
         """Convert raw JSON string or dictionary to a job model object
 
@@ -214,7 +206,6 @@
 
         """
         return cls._do_parse(job, JobSchema(**kwargs), from_string=from_string)
->>>>>>> 6668ed5f
 
     @classmethod
     def _do_parse(cls, data, schema, from_string=False):
@@ -332,7 +323,6 @@
         return cls._do_serialize(QueueSchema(**kwargs), queue, to_string)
 
     @classmethod
-<<<<<<< HEAD
     def serialize_principal(cls, principal, to_string=True, **kwargs):
         """Convert a principal model into serialized form
 
@@ -364,7 +354,8 @@
         :return: Serialized representation
         """
         return cls._do_serialize(RefreshTokenSchema(**kwargs), refresh_token, to_string)
-=======
+
+    @classmethod
     def serialize_job(cls, job, to_string=True, **kwargs):
         """Convert a job model into serialized form.
 
@@ -377,7 +368,6 @@
             Serialize representation of job.
         """
         return cls._do_serialize(JobSchema(**kwargs), job, to_string)
->>>>>>> 6668ed5f
 
     @staticmethod
     def _do_serialize(schema, data, to_string):

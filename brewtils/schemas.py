# -*- coding: utf-8 -*-

import calendar
import datetime
from functools import partial

import marshmallow
import simplejson
from marshmallow import Schema, fields, post_load, pre_load
from marshmallow.utils import UTC
from marshmallow_polyfield import PolyField

__all__ = [
    "SystemSchema",
    "InstanceSchema",
    "CommandSchema",
    "ParameterSchema",
    "RequestSchema",
    "RequestFileSchema",
    "FileSchema",
    "FileChunkSchema",
    "FileStatusSchema",
    "PatchSchema",
    "LoggingConfigSchema",
    "EventSchema",
    "QueueSchema",
    "PrincipalSchema",
    "LegacyRoleSchema",
    "RefreshTokenSchema",
    "JobSchema",
    "JobExportSchema",
    "JobExportInputSchema",
    "DateTriggerSchema",
    "IntervalTriggerSchema",
    "CronTriggerSchema",
    "FileTriggerSchema",
    "GardenSchema",
    "OperationSchema",
    "UserSchema",
    "UserCreateSchema",
    "UserListSchema",
    "RoleSchema",
    "RoleAssignmentSchema",
]

# This will be updated after all the schema classes are defined
from brewtils.models import Job

model_schema_map = {}


def _serialize_model(_, obj, type_field=None, allowed_types=None):
    model_type = getattr(obj, type_field)

    if model_type not in model_schema_map or (
        allowed_types and model_type not in allowed_types
    ):
        raise TypeError("Invalid model type %s" % model_type)

    return model_schema_map.get(model_type)()


def _deserialize_model(_, data, type_field=None, allowed_types=None):
    if data[type_field] not in model_schema_map or (
        allowed_types and data[type_field] not in allowed_types
    ):
        raise TypeError("Invalid payload type %s" % data[type_field])

    return model_schema_map.get(data[type_field])()


class ModelField(PolyField):
    """Field representing a Brewtils model

    Args:
        type_field: Schema field that contains the type information for this field
        allowed_types: A list of allowed model type strings
        **kwargs: Will be passed to the superclass

    """

    def __init__(self, type_field="payload_type", allowed_types=None, **kwargs):
        super(ModelField, self).__init__(
            serialization_schema_selector=partial(
                _serialize_model, type_field=type_field, allowed_types=allowed_types
            ),
            deserialization_schema_selector=partial(
                _deserialize_model, type_field=type_field, allowed_types=allowed_types
            ),
            **kwargs
        )


class DateTime(fields.DateTime):
    """Class that adds methods for (de)serializing DateTime fields as an epoch"""

    def __init__(self, format="epoch", **kwargs):
        self.DATEFORMAT_SERIALIZATION_FUNCS["epoch"] = self.to_epoch
        self.DATEFORMAT_DESERIALIZATION_FUNCS["epoch"] = self.from_epoch
        super(DateTime, self).__init__(format=format, **kwargs)

    @staticmethod
    def to_epoch(dt, localtime=False):
        # If already in epoch form just return it
        if isinstance(dt, int):
            return dt

        if localtime and dt.tzinfo is not None:
            localized = dt
        else:
            if dt.tzinfo is None:
                localized = UTC.localize(dt)
            else:
                localized = dt.astimezone(UTC)
        return (calendar.timegm(localized.timetuple()) * 1000) + int(
            localized.microsecond / 1000
        )

    @staticmethod
    def from_epoch(epoch):
        # If already in datetime form just return it
        if isinstance(epoch, datetime.datetime):
            return epoch

        # utcfromtimestamp will correctly parse milliseconds in Python 3,
        # but in Python 2 we need to help it
        seconds, millis = divmod(epoch, 1000)
        return datetime.datetime.utcfromtimestamp(seconds).replace(
            microsecond=millis * 1000
        )


class BaseSchema(Schema):
    class Meta:
        version_nums = marshmallow.__version__.split(".")
        if int(version_nums[0]) <= 2 and int(version_nums[1]) < 17:  # pragma: no cover
            json_module = simplejson
        else:
            render_module = simplejson

    def __init__(self, strict=True, **kwargs):
        super(BaseSchema, self).__init__(strict=strict, **kwargs)

    @post_load
    def make_object(self, data):
        try:
            model_class = self.context["models"][self.__class__.__name__]
        except KeyError:
            return data

        return model_class(**data)

    @classmethod
    def get_attribute_names(cls):
        return [
            key
            for key, value in cls._declared_fields.items()
            if isinstance(value, fields.FieldABC)
        ]


class ChoicesSchema(BaseSchema):
    type = fields.Str(allow_none=True)
    display = fields.Str(allow_none=True)
    value = fields.Raw(allow_none=True, many=True)
    strict = fields.Bool(allow_none=True, default=False)
    details = fields.Dict(allow_none=True)


class ParameterSchema(BaseSchema):
    key = fields.Str(allow_none=True)
    type = fields.Str(allow_none=True)
    multi = fields.Bool(allow_none=True)
    display_name = fields.Str(allow_none=True)
    optional = fields.Bool(allow_none=True)
    default = fields.Raw(allow_none=True)
    description = fields.Str(allow_none=True)
    choices = fields.Nested("ChoicesSchema", allow_none=True, many=False)
    parameters = fields.Nested("self", many=True, allow_none=True)
    nullable = fields.Bool(allow_none=True)
    maximum = fields.Int(allow_none=True)
    minimum = fields.Int(allow_none=True)
    regex = fields.Str(allow_none=True)
    form_input_type = fields.Str(allow_none=True)
    type_info = fields.Dict(allow_none=True)


class CommandSchema(BaseSchema):
    name = fields.Str(allow_none=True)
    description = fields.Str(allow_none=True)
    parameters = fields.Nested("ParameterSchema", many=True)
    command_type = fields.Str(allow_none=True)
    output_type = fields.Str(allow_none=True)
    schema = fields.Dict(allow_none=True)
    form = fields.Dict(allow_none=True)
    template = fields.Str(allow_none=True)
    icon_name = fields.Str(allow_none=True)
    hidden = fields.Boolean(allow_none=True)
    metadata = fields.Dict(allow_none=True)


class InstanceSchema(BaseSchema):
    id = fields.Str(allow_none=True)
    name = fields.Str(allow_none=True)
    description = fields.Str(allow_none=True)
    status = fields.Str(allow_none=True)
    status_info = fields.Nested("StatusInfoSchema", allow_none=True)
    queue_type = fields.Str(allow_none=True)
    queue_info = fields.Dict(allow_none=True)
    icon_name = fields.Str(allow_none=True)
    metadata = fields.Dict(allow_none=True)


class SystemSchema(BaseSchema):
    id = fields.Str(allow_none=True)
    name = fields.Str(allow_none=True)
    description = fields.Str(allow_none=True)
    version = fields.Str(allow_none=True)
    max_instances = fields.Integer(allow_none=True)
    icon_name = fields.Str(allow_none=True)
    instances = fields.Nested("InstanceSchema", many=True, allow_none=True)
    commands = fields.Nested("CommandSchema", many=True, allow_none=True)
    display_name = fields.Str(allow_none=True)
    metadata = fields.Dict(allow_none=True)
    namespace = fields.Str(allow_none=True)
    local = fields.Bool(allow_none=True)
    template = fields.Str(allow_none=True)


class RequestFileSchema(BaseSchema):
    storage_type = fields.Str(allow_none=True)
    filename = fields.Str(allow_none=True)
    id = fields.Str(allow_none=False)


class FileSchema(BaseSchema):
    id = fields.Str(allow_none=True)
    owner_id = fields.Str(allow_none=True)
    owner_type = fields.Str(allow_none=True)
    owner = fields.Raw(allow_none=True)
    job = fields.Nested("JobSchema", allow_none=True)
    request = fields.Nested("RequestSchema", allow_none=True)
    updated_at = DateTime(allow_none=True, format="epoch", example="1500065932000")
    file_name = fields.Str(allow_none=True)
    file_size = fields.Int(allow_none=False)
    chunks = fields.Dict(allow_none=True)
    chunk_size = fields.Int(allow_none=False)


class FileChunkSchema(BaseSchema):
    id = fields.Str(allow_none=True)
    file_id = fields.Str(allow_none=False)
    offset = fields.Int(allow_none=False)
    data = fields.Str(allow_none=False)
    owner = fields.Nested("FileSchema", allow_none=True)


class FileStatusSchema(BaseSchema):
    # Top-level file info
    file_id = fields.Str(allow_none=True)
    updated_at = fields.Str(allow_none=True)
    file_name = fields.Str(allow_none=True)
    file_size = fields.Int(allow_none=True)
    chunk_size = fields.Int(allow_none=True)
    chunks = fields.Dict(allow_none=True)
    owner_id = fields.Str(allow_none=True)
    owner_type = fields.Str(allow_none=True)
    # Chunk info
    chunk_id = fields.Str(allow_none=True)
    offset = fields.Int(allow_none=True)
    data = fields.Str(allow_none=True)
    # Validation metadata
    valid = fields.Bool(allow_none=True)
    missing_chunks = fields.List(fields.Int(), allow_none=True)
    expected_number_of_chunks = fields.Int(allow_none=True)
    expected_max_size = fields.Int(allow_none=True)
    number_of_chunks = fields.Int(allow_none=True)
    size_ok = fields.Bool(allow_none=True)
    chunks_ok = fields.Bool(allow_none=True)
    operation_complete = fields.Bool(allow_none=True)
    message = fields.Str(allow_none=True)


class RequestTemplateSchema(BaseSchema):
    """Used as a base class for request and a request template for jobs."""

    system = fields.Str(allow_none=True)
    system_version = fields.Str(allow_none=True)
    instance_name = fields.Str(allow_none=True)
    namespace = fields.Str(allow_none=True)
    command = fields.Str(allow_none=True)
    command_type = fields.Str(allow_none=True)
    parameters = fields.Dict(allow_none=True)
    comment = fields.Str(allow_none=True)
    metadata = fields.Dict(allow_none=True)
    output_type = fields.Str(allow_none=True)


class RequestSchema(RequestTemplateSchema):
    id = fields.Str(allow_none=True)
    parent = fields.Nested("self", exclude=("children",), allow_none=True)
    children = fields.Nested(
        "self", exclude=("parent", "children"), many=True, default=None, allow_none=True
    )
    output = fields.Str(allow_none=True)
    hidden = fields.Boolean(allow_none=True)
    status = fields.Str(allow_none=True)
    error_class = fields.Str(allow_none=True)
    created_at = DateTime(allow_none=True, format="epoch", example="1500065932000")
    updated_at = DateTime(allow_none=True, format="epoch", example="1500065932000")
    has_parent = fields.Bool(allow_none=True)
    requester = fields.String(allow_none=True)


class StatusInfoSchema(BaseSchema):
    heartbeat = DateTime(allow_none=True, format="epoch", example="1500065932000")


class PatchSchema(BaseSchema):
    operation = fields.Str(allow_none=True)
    path = fields.Str(allow_none=True)
    value = fields.Raw(allow_none=True)

    @pre_load(pass_many=True)
    def unwrap_envelope(self, data, many):
        """Helper function for parsing the different patch formats.

        This exists because previously multiple patches serialized like::

            {
                "operations": [
                    {"operation": "replace", ...},
                    {"operation": "replace", ...}
                    ...
                ]
            }

        But we also wanted to be able to handle a simple list::

            [
                {"operation": "replace", ...},
                {"operation": "replace", ...}
                ...
            ]

        Patches are now (as of v3) serialized as the latter. Prior to v3 they were
        serialized as the former.
        """
        if isinstance(data, list):
            return data
        elif "operations" in data:
            return data["operations"]
        else:
            return [data]


class LoggingConfigSchema(BaseSchema):
    level = fields.Str(allow_none=True)
    formatters = fields.Dict(allow_none=True)
    handlers = fields.Dict(allow_none=True)


class EventSchema(BaseSchema):

    name = fields.Str(allow_none=True)
    namespace = fields.Str(allow_none=True)
    garden = fields.Str(allow_none=True)
    metadata = fields.Dict(allow_none=True)
    timestamp = DateTime(allow_none=True, format="epoch", example="1500065932000")

    payload_type = fields.Str(allow_none=True)
    payload = ModelField(allow_none=True)

    error = fields.Bool(allow_none=True)
    error_message = fields.Str(allow_none=True)


class QueueSchema(BaseSchema):
    name = fields.Str(allow_none=True)
    system = fields.Str(allow_none=True)
    version = fields.Str(allow_none=True)
    instance = fields.Str(allow_none=True)
    system_id = fields.Str(allow_none=True)
    display = fields.Str(allow_none=True)
    size = fields.Integer(allow_none=True)


class PrincipalSchema(BaseSchema):
    id = fields.Str(allow_none=True)
    username = fields.Str(allow_none=True)
    roles = fields.Nested("LegacyRoleSchema", many=True, allow_none=True)
    permissions = fields.List(fields.Str(), allow_none=True)
    preferences = fields.Dict(allow_none=True)
    metadata = fields.Dict(allow_none=True)


class LegacyRoleSchema(BaseSchema):
    id = fields.Str(allow_none=True)
    name = fields.Str(allow_none=True)
    description = fields.Str(allow_none=True)
    roles = fields.Nested("self", many=True, allow_none=True)
    permissions = fields.List(fields.Str(), allow_none=True)


class RefreshTokenSchema(BaseSchema):
    id = fields.Str(allow_none=True)
    issued = DateTime(allow_none=True, format="epoch", example="1500065932000")
    expires = DateTime(allow_none=True, format="epoch", example="1500065932000")
    payload = fields.Dict(allow_none=True)


class DateTriggerSchema(BaseSchema):
    run_date = DateTime(allow_none=True, format="epoch", example="1500065932000")
    timezone = fields.Str(allow_none=True)


class IntervalTriggerSchema(BaseSchema):
    weeks = fields.Int(allow_none=True)
    days = fields.Int(allow_none=True)
    hours = fields.Int(allow_none=True)
    minutes = fields.Int(allow_none=True)
    seconds = fields.Int(allow_none=True)
    start_date = DateTime(allow_none=True, format="epoch", example="1500065932000")
    end_date = DateTime(allow_none=True, format="epoch", example="1500065932000")
    timezone = fields.Str(allow_none=True)
    jitter = fields.Int(allow_none=True)
    reschedule_on_finish = fields.Bool(allow_none=True)


class CronTriggerSchema(BaseSchema):
    year = fields.Str(allow_none=True)
    month = fields.Str(allow_none=True)
    day = fields.Str(allow_none=True)
    week = fields.Str(allow_none=True)
    day_of_week = fields.Str(allow_none=True)
    hour = fields.Str(allow_none=True)
    minute = fields.Str(allow_none=True)
    second = fields.Str(allow_none=True)
    start_date = DateTime(allow_none=True, format="epoch", example="1500065932000")
    end_date = DateTime(allow_none=True, format="epoch", example="1500065932000")
    timezone = fields.Str(allow_none=True)
    jitter = fields.Int(allow_none=True)


class FileTriggerSchema(BaseSchema):
    pattern = fields.List(fields.Str(), allow_none=True)
    path = fields.Str(allow_none=True)
    recursive = fields.Bool(allow_none=True)
    callbacks = fields.Dict(fields.Bool(), allow_none=True)


class GardenSchema(BaseSchema):
    id = fields.Str(allow_none=True)
    name = fields.Str(allow_none=True)
    status = fields.Str(allow_none=True)
    status_info = fields.Nested("StatusInfoSchema", allow_none=True)
    connection_type = fields.Str(allow_none=True)
    connection_params = fields.Dict(allow_none=True)
    namespaces = fields.List(fields.Str(), allow_none=True)
    systems = fields.Nested("SystemSchema", many=True, allow_none=True)


class JobSchema(BaseSchema):
    id = fields.Str(allow_none=True)
    name = fields.Str(allow_none=True)
    trigger_type = fields.Str(allow_none=True)
    trigger = ModelField(
        type_field="trigger_type",
        allowed_types=["interval", "date", "cron", "file"],
        allow_none=True,
    )
    request_template = fields.Nested("RequestTemplateSchema", allow_none=True)
    misfire_grace_time = fields.Int(allow_none=True)
    coalesce = fields.Bool(allow_none=True)
    next_run_time = DateTime(allow_none=True, format="epoch", example="1500065932000")
    success_count = fields.Int(allow_none=True)
    error_count = fields.Int(allow_none=True)
    status = fields.Str(allow_none=True)
    max_instances = fields.Int(allow_none=True)
    timeout = fields.Int(allow_none=True)


class JobExportListSchema(BaseSchema):
    jobs = fields.List(fields.Nested(JobSchema, allow_none=True))


class JobExportInputSchema(BaseSchema):
    ids = fields.List(fields.String(allow_none=True))


class JobExportSchema(JobSchema):
    def __init__(self, *args, **kwargs):
<<<<<<< HEAD
        # exclude fields from a Job that we don't want when we later go to import
=======
        # exclude from a Job the fields that we don't want when we later go to import
>>>>>>> e5c45c68
        # the Job definition
        self.opts.exclude += ("id", "next_run_time", "success_count", "error_count")
        super().__init__(*args, **kwargs)

<<<<<<< HEAD
    @post_load
    def make_object(self, data):
        # this is necessary because everything here revolves around brewtils models
        return Job(**data)

=======
>>>>>>> e5c45c68

class OperationSchema(BaseSchema):
    model_type = fields.Str(allow_none=True)
    model = ModelField(allow_none=True, type_field="model_type")

    args = fields.List(fields.Str(), allow_none=True)
    kwargs = fields.Dict(allow_none=True)

    target_garden_name = fields.Str(allow_none=True)
    source_garden_name = fields.Str(allow_none=True)
    operation_type = fields.Str(allow_none=True)


class RunnerSchema(BaseSchema):
    id = fields.Str(allow_none=True)
    name = fields.Str(allow_none=True)
    path = fields.Str(allow_none=True)
    instance_id = fields.Str(allow_none=True)
    stopped = fields.Boolean(allow_none=True)
    dead = fields.Boolean(allow_none=True)
    restart = fields.Boolean(allow_none=True)


class ResolvableSchema(BaseSchema):
    id = fields.Str(allow_none=True)
    type = fields.Str(allow_none=True)
    storage = fields.Str(allow_none=True)
    details = fields.Dict(allow_none=True)


class RoleSchema(BaseSchema):
    id = fields.Str()
    name = fields.Str()
    description = fields.Str()
    permissions = fields.List(fields.Str())


class RoleAssignmentSchema(BaseSchema):
    domain = fields.Str()
    role = fields.Nested(RoleSchema())


class UserSchema(BaseSchema):
    id = fields.Str()
    username = fields.Str()
    role_assignments = fields.List(fields.Nested(RoleAssignmentSchema()))


class UserCreateSchema(BaseSchema):
    username = fields.Str(required=True)
    password = fields.Str(required=True, load_only=True)


class UserListSchema(BaseSchema):
    users = fields.List(fields.Nested(UserSchema()))


model_schema_map.update(
    {
        "Choices": ChoicesSchema,
        "Command": CommandSchema,
        "CronTrigger": CronTriggerSchema,
        "DateTrigger": DateTriggerSchema,
        "Event": EventSchema,
        "FileTrigger": FileTriggerSchema,
        "Garden": GardenSchema,
        "Instance": InstanceSchema,
        "IntervalTrigger": IntervalTriggerSchema,
        "Job": JobSchema,
        "JobImport": JobImportSchema,
        "JobExport": JobExportSchema,
        "LoggingConfig": LoggingConfigSchema,
        "Queue": QueueSchema,
        "Parameter": ParameterSchema,
        "PatchOperation": PatchSchema,
        "Principal": PrincipalSchema,
        "RefreshToken": RefreshTokenSchema,
        "Request": RequestSchema,
        "RequestFile": RequestFileSchema,
        "File": FileSchema,
        "FileChunk": FileChunkSchema,
        "FileStatus": FileStatusSchema,
        "RequestTemplate": RequestTemplateSchema,
        "LegacyRole": LegacyRoleSchema,
        "System": SystemSchema,
        "Operation": OperationSchema,
        "Runner": RunnerSchema,
        "Resolvable": ResolvableSchema,
        # Compatibility for the Job trigger types
        "interval": IntervalTriggerSchema,
        "date": DateTriggerSchema,
        "cron": CronTriggerSchema,
        "file": FileTriggerSchema,
    }
)<|MERGE_RESOLUTION|>--- conflicted
+++ resolved
@@ -490,23 +490,16 @@
 
 class JobExportSchema(JobSchema):
     def __init__(self, *args, **kwargs):
-<<<<<<< HEAD
         # exclude fields from a Job that we don't want when we later go to import
-=======
-        # exclude from a Job the fields that we don't want when we later go to import
->>>>>>> e5c45c68
         # the Job definition
         self.opts.exclude += ("id", "next_run_time", "success_count", "error_count")
         super().__init__(*args, **kwargs)
 
-<<<<<<< HEAD
     @post_load
     def make_object(self, data):
         # this is necessary because everything here revolves around brewtils models
         return Job(**data)
 
-=======
->>>>>>> e5c45c68
 
 class OperationSchema(BaseSchema):
     model_type = fields.Str(allow_none=True)
@@ -576,7 +569,6 @@
         "Instance": InstanceSchema,
         "IntervalTrigger": IntervalTriggerSchema,
         "Job": JobSchema,
-        "JobImport": JobImportSchema,
         "JobExport": JobExportSchema,
         "LoggingConfig": LoggingConfigSchema,
         "Queue": QueueSchema,

# -*- coding: utf-8 -*-
import json
import logging
import logging.config
import os
import threading

import appdirs
from box import Box
from brewtils.config import load_config
from brewtils.errors import (
    ConflictError,
    DiscardMessageException,
    PluginValidationError,
    RequestProcessingError,
    RestConnectionError,
    ValidationError,
    _deprecate,
)
from brewtils.log import configure_logging, default_config, find_log_file, read_log_file
from brewtils.models import Instance, System
from brewtils.request_handling import (
    AdminProcessor,
    HTTPRequestUpdater,
    RequestConsumer,
    RequestProcessor,
)
from brewtils.resolvers import build_resolver_map
from brewtils.rest.easy_client import EasyClient
from brewtils.specification import _CONNECTION_SPEC
from requests import ConnectionError as RequestsConnectionError

# This is what enables request nesting to work easily
request_context = threading.local()

# Global config, used to simplify BG client creation and sanity checks.
CONFIG = Box(default_box=True)


class Plugin(object):
    """A Beer-garden Plugin

    This class represents a Beer-garden Plugin - a continuously-running process
    that can receive and process Requests.

    To work, a Plugin needs a Client instance - an instance of a class defining
    which Requests this plugin can accept and process. The easiest way to define
    a ``Client`` is by annotating a class with the ``@system`` decorator.

    A Plugin needs certain pieces of information in order to function correctly. These
    can be grouped into two high-level categories: identifying information and
    connection information.

    Identifying information is how Beer-garden differentiates this Plugin from all
    other Plugins. If you already have fully-defined System model you can pass that
    directly to the Plugin (``system=my_system``). However, normally it's simpler to
    pass the pieces directly:

        - ``name`` (required)
        - ``version`` (required)
        - ``instance_name`` (required, but defaults to "default")
        - ``namespace``
        - ``description``
        - ``icon_name``
        - ``metadata``
        - ``display_name``

    Connection information tells the Plugin how to communicate with Beer-garden. The
    most important of these is the ``bg_host`` (to tell the plugin where to find the
    Beer-garden you want to connect to):

        - ``bg_host``
        - ``bg_port``
        - ``bg_url_prefix``
        - ``ssl_enabled``
        - ``ca_cert``
        - ``ca_verify``
        - ``client_cert``

    An example plugin might look like this:

    .. code-block:: python

        Plugin(
            name="Test",
            version="1.0.0",
            instance_name="default",
            namespace="test plugins",
            description="A Test",
            bg_host="localhost",
        )

    Plugins use `Yapconf <https://github.com/loganasherjones/yapconf>`_ for
    configuration loading, which means that values can be discovered from sources other
    than direct argument passing. Config can be passed as command line arguments::

        python my_plugin.py --bg-host localhost

    Values can also be specified as environment variables with a "\\BG_" prefix::

        BG_HOST=localhost python my_plugin.py

    Plugins service requests using a
    :py:class:`concurrent.futures.ThreadPoolExecutor`. The maximum number of
    threads available is controlled by the ``max_concurrent`` argument.

    .. warning::
        Normally the processing of each Request occurs in a distinct thread context. If
        you need to access shared state please be careful to use appropriate
        concurrency mechanisms.

    .. warning::
        The default value for ``max_concurrent`` is 5, but setting it to 1 is allowed.
        This means that a Plugin will essentially be single-threaded, but realize this
        means that if the Plugin invokes a Command on itself in the course of processing
        a Request then the Plugin **will** deadlock!

    Args:
        client: Instance of a class annotated with ``@system``.

        bg_host (str): Beer-garden hostname
        bg_port (int): Beer-garden port
        bg_url_prefix (str): URL path that will be used as a prefix when communicating
            with Beer-garden. Useful if Beer-garden is running on a URL other than '/'.
        ssl_enabled (bool): Whether to use SSL for Beer-garden communication
        ca_cert (str): Path to certificate file containing the certificate of the
            authority that issued the Beer-garden server certificate
        ca_verify (bool): Whether to verify Beer-garden server certificate
        client_cert (str): Path to client certificate to use when communicating with
            Beer-garden
        api_version (int): Beer-garden API version to use
        client_timeout (int): Max time to wait for Beer-garden server response
        username (str): Username for Beer-garden authentication
        password (str): Password for Beer-garden authentication
        access_token (str): Access token for Beer-garden authentication
        refresh_token (str): Refresh token for Beer-garden authentication

        system (:py:class:`brewtils.models.System`): A Beer-garden System definition.
            Incompatible with name, version, description, display_name, icon_name,
            max_instances, and metadata parameters.
        name (str): System name
        version (str): System version
        description (str): System description
        display_name (str): System display name
        icon_name (str): System icon name
        max_instances (int): System maximum instances
        metadata (dict): System metadata
        instance_name (str): Instance name
        namespace (str): Namespace name

        logger (:py:class:`logging.Logger`): Logger that will be used by the Plugin.
            Passing a logger will prevent the Plugin from preforming any additional
            logging configuration.

        worker_shutdown_timeout (int): Time to wait during shutdown to finish processing
        max_concurrent (int): Maximum number of requests to process concurrently
        max_attempts (int): Number of times to attempt updating of a Request
            before giving up. Negative numbers are interpreted as no maximum.
        max_timeout (int): Maximum amount of time to wait between Request update
            attempts. Negative numbers are interpreted as no maximum.
        starting_timeout (int): Initial time to wait between Request update attempts.
            Will double on subsequent attempts until reaching max_timeout.

        mq_max_attempts (int): Number of times to attempt reconnection to message queue
            before giving up. Negative numbers are interpreted as no maximum.
        mq_max_timeout (int): Maximum amount of time to wait between message queue
            reconnect attempts. Negative numbers are interpreted as no maximum.
        mq_starting_timeout (int): Initial time to wait between message queue reconnect
            attempts. Will double on subsequent attempts until reaching mq_max_timeout.
        working_directory (str): Path to a preferred working directory. Only used
            when working with bytes parameters.
    """

    def __init__(self, client=None, system=None, logger=None, **kwargs):
        self._client = None
        self._instance = None
        self._admin_processor = None
        self._request_processor = None
        self._shutdown_event = threading.Event()

        # Need to set up logging before loading config
        self._custom_logger = False
        self._logger = self._setup_logging(logger=logger, **kwargs)

        # Now that logging is configured we can load the real config
        self._config = load_config(**kwargs)

        # If global config has already been set that's a warning
        global CONFIG
        if len(CONFIG):
            self._logger.warning(
                "Global CONFIG object is not empty! If multiple plugins are running in "
                "this process please ensure any [System|Easy|Rest]Clients are passed "
                "connection information as kwargs as auto-discovery may be incorrect."
            )
        CONFIG = Box(self._config.to_dict(), default_box=True)

        # Now that the config is loaded we can create the EasyClient
        self._ez_client = EasyClient(logger=self._logger, **self._config)

        # Now set up the system
        self._system = self._setup_system(system, kwargs)

        # Namespace setup depends on self._system and self._ez_client
        self._setup_namespace()

        # Make sure this is set after _system
        if client:
            self.client = client

        # And with _system and _ez_client we can ask for the real logging config
        self._initialize_logging()

    def run(self):
        if not self._client:
            raise AttributeError(
                "Unable to start a Plugin without a Client. Please set the 'client' "
                "attribute to an instance of a class decorated with @brewtils.system"
            )

        self._startup()
        self._logger.info("Plugin %s has started", self.unique_name)

        try:
            # Need the timeout param so this works correctly in Python 2
            while not self._shutdown_event.wait(timeout=0.1):
                pass
        except KeyboardInterrupt:
            self._logger.debug("Received KeyboardInterrupt - shutting down")
        except Exception as ex:
            self._logger.exception("Exception during wait, shutting down: %s", ex)

        self._shutdown()
        self._logger.info("Plugin %s has terminated", self.unique_name)

    @property
    def client(self):
        return self._client

    @client.setter
    def client(self, new_client):
        if self._client:
            raise AttributeError("Sorry, you can't change a plugin's client once set")

        if new_client is None:
            return

        # Several _system properties can come from the client, so update if needed
        if not self._system.name:
            self._system.name = getattr(new_client, "_bg_name")
        if not self._system.version:
            self._system.version = getattr(new_client, "_bg_version")
        if not self._system.description and new_client.__doc__:
            self._system.description = new_client.__doc__.split("\n")[0]

        # And commands always do
        self._system.commands = getattr(new_client, "_bg_commands", [])

        self._client = new_client

    @property
    def system(self):
        return self._system

    @property
    def instance(self):
        return self._instance

    @property
    def unique_name(self):
        return "%s:%s[%s]-%s" % (
            self._system.namespace,
            self._system.name,
            self._config.instance_name,
            self._system.version,
        )

    def _startup(self):
        """Plugin startup procedure

        This method actually starts the plugin. When it completes the plugin should be
        considered in a "running" state - listening to the appropriate message queues,
        connected to the Beer-garden server, and ready to process Requests.

        This method should be the first time that a connection to the Beer-garden
        server is *required*.
        """
        self._logger.debug("About to start up plugin %s", self.unique_name)

        if not self._ez_client.can_connect():
            raise RestConnectionError("Cannot connect to the Beer-garden server")

        # If namespace couldn't be determined at init try one more time
        if not self._config.namespace:
            self._setup_namespace()

        self._system = self._initialize_system()
        self._instance = self._initialize_instance()
        self._admin_processor, self._request_processor = self._initialize_processors()

        if self._config.working_directory is None:
            self._config.working_directory = appdirs.user_data_dir(
                appname=os.path.join(
                    self._system.namespace, self._system.name, self._instance.name
                ),
                version=self._system.version,
            )

        self._logger.debug("Starting up processors")
        self._admin_processor.startup()
        self._request_processor.startup()

    def _shutdown(self):
        """Plugin shutdown procedure

        This method gracefully stops the plugin. When it completes the plugin should be
        considered in a "stopped" state - the message processors shut down and all
        connections closed.
        """
        self._logger.debug("About to shut down plugin %s", self.unique_name)
        self._shutdown_event.set()

        self._logger.debug("Shutting down processors")
        self._request_processor.shutdown()
        self._admin_processor.shutdown()

        try:
            self._ez_client.update_instance(self._instance.id, new_status="STOPPED")
        except Exception:
            self._logger.warning(
                "Unable to notify Beer-garden that this plugin is STOPPED, so this "
                "plugin's status may be incorrect in Beer-garden"
            )

        self._logger.debug("Successfully shutdown plugin {0}".format(self.unique_name))

    def _initialize_logging(self):
        """Configure logging with Beer-garden's configuration for this plugin.

        This method will ask Beer-garden for a logging configuration specific to this
        plugin and will apply that configuration to the logging module.

        Note that this method will do nothing if the logging module's configuration was
        already set or a logger kwarg was given during Plugin construction.

        Returns:
            None

        """
        if self._custom_logger:
            self._logger.debug("Skipping logging init: custom logger detected")
            return

        try:
            log_config = self._ez_client.get_logging_config(
                local=bool(self._config.runner_id)
            )
        except Exception as ex:
            self._logger.warning(
                "Unable to retrieve logging configuration from Beergarden, the default "
                "configuration will be used instead. Caused by: {0}".format(ex)
            )
            return

        try:
            configure_logging(
                log_config,
                namespace=self._system.namespace,
                system_name=self._system.name,
                system_version=self._system.version,
                instance_name=self._config.instance_name,
            )
        except Exception as ex:
            # Reset to default config as logging can be seriously wrong now
            logging.config.dictConfig(default_config(level=self._config.log_level))

            self._logger.exception(
                "Error encountered during logging configuration. This most likely "
                "indicates an issue with the Beergarden server plugin logging "
                "configuration. The default configuration will be used instead. Caused "
                "by: {0}".format(ex)
            )

    def _initialize_system(self):
        """Let Beergarden know about System-level info

        This will attempt to find a system with a name and version matching this plugin.
        If one is found this will attempt to update it (with commands, metadata, etc.
        from this plugin).

        If a System is not found this will attempt to create one.

        Returns:
            Definition of a Beergarden System this plugin belongs to.

        Raises:
            PluginValidationError: Unable to find or create a System for this Plugin

        """
        # Make sure that the system is actually valid before trying anything
        self._validate_system()

        existing_system = self._ez_client.find_unique_system(
            name=self._system.name,
            version=self._system.version,
            namespace=self._system.namespace,
        )

        if not existing_system:
            try:
                # If this succeeds can just finish here
                return self._ez_client.create_system(self._system)
            except ConflictError:
                # If multiple instances are starting up at once and this is a new system
                # the create can return a conflict. In that case just try the get again
                existing_system = self._ez_client.find_unique_system(
                    name=self._system.name,
                    version=self._system.version,
                    namespace=self._system.namespace,
                )

        # If we STILL can't find a system something is really wrong
        if not existing_system:
            raise PluginValidationError(
                "Unable to find or create system {0}".format(self._system)
            )

        # We always update with these fields
        update_kwargs = {
            "new_commands": self._system.commands,
            "metadata": self._system.metadata,
            "description": self._system.description,
            "display_name": self._system.display_name,
            "icon_name": self._system.icon_name,
        }

        # And if this particular instance doesn't exist we want to add it
        if not existing_system.has_instance(self._config.instance_name):
            update_kwargs["add_instance"] = Instance(name=self._config.instance_name)

        return self._ez_client.update_system(existing_system.id, **update_kwargs)

    def _initialize_instance(self):
        """Let Beer-garden know this instance is ready to process Requests"""
        # Sanity check to make sure an instance with this name was registered
        if not self._system.has_instance(self._config.instance_name):
            raise PluginValidationError(
                "Unable to find registered instance with name '%s'"
                % self._config.instance_name
            )

<<<<<<< HEAD
        # It's kinda weird that we need to add the object arg only if we're
        # trying to call a function on self. In both cases the function object
        # is bound... think it has something to do with our decorators
        args = [self] if target is self else []
        kwargs = request.parameters or {}
        return getattr(target, request.command)(*args, **kwargs)
=======
        return self._ez_client.initialize_instance(
            self._system.get_instance_by_name(self._config.instance_name).id,
            runner_id=self._config.runner_id,
        )
>>>>>>> 81bd1215

    def _initialize_processors(self):
        """Create RequestProcessors for the admin and request queues"""
        # If the queue connection is TLS we need to update connection params with
        # values specified at plugin creation
        connection_info = self._instance.queue_info["connection"]
        if "ssl" in connection_info:
            connection_info["ssl"].update(
                {
                    "ca_cert": self._config.ca_cert,
                    "ca_verify": self._config.ca_verify,
                    "client_cert": self._config.client_cert,
                }
            )

        # Each RequestProcessor needs a RequestConsumer, so start with those
        common_args = {
            "connection_type": self._instance.queue_type,
            "connection_info": connection_info,
            "panic_event": self._shutdown_event,
            "max_reconnect_attempts": self._config.mq.max_attempts,
            "max_reconnect_timeout": self._config.mq.max_timeout,
            "starting_reconnect_timeout": self._config.mq.starting_timeout,
        }
        admin_consumer = RequestConsumer.create(
            thread_name="Admin Consumer",
            queue_name=self._instance.queue_info["admin"]["name"],
            max_concurrent=1,
            **common_args
        )
        request_consumer = RequestConsumer.create(
            thread_name="Request Consumer",
            queue_name=self._instance.queue_info["request"]["name"],
            max_concurrent=self._config.max_concurrent,
            **common_args
        )

        # Finally, create the actual RequestProcessors
        admin_processor = AdminProcessor(
            target=self,
            updater=HTTPRequestUpdater(self._ez_client, self._shutdown_event),
            consumer=admin_consumer,
            plugin_name=self.unique_name,
            max_workers=1,
        )
        request_processor = RequestProcessor(
            target=self._client,
            updater=HTTPRequestUpdater(self._ez_client, self._shutdown_event),
            consumer=request_consumer,
            validation_funcs=[self._correct_system, self._is_running],
            plugin_name=self.unique_name,
            max_workers=self._config.max_concurrent,
            working_directory=self._config.working_directory,
            resolvers=build_resolver_map(self._ez_client),
        )

        return admin_processor, request_processor

    def _start(self):
        """Handle start Request"""
        self._instance = self._ez_client.update_instance(
            self._instance.id, new_status="RUNNING"
        )

    def _stop(self):
        """Handle stop Request"""
        # Because the run() method is on a 0.1s sleep there's a race regarding if the
        # admin consumer will start processing the next message on the queue before the
        # main thread can stop it. So stop it here to prevent that.
        self._request_processor.consumer.stop_consuming()
        self._admin_processor.consumer.stop_consuming()

        self._shutdown_event.set()

    def _status(self):
        """Handle status Request"""
        try:
            self._ez_client.instance_heartbeat(self._instance.id)
        except (RequestsConnectionError, RestConnectionError):
            pass

    def _read_log(self, **kwargs):
        """Handle read log Request"""

        log_file = find_log_file()

        if not log_file:
            raise RequestProcessingError(
                "Error attempting to retrieve logs - unable to determine log filename. "
                "Please verify that the plugin is writing to a log file."
            )

        try:
            return read_log_file(log_file=log_file, **kwargs)
        except IOError as e:
            raise RequestProcessingError(
                "Error attempting to retrieve logs - unable to read log file at {0}. "
                "Root cause I/O error {1}: {2}".format(log_file, e.errno, e.strerror)
            )

    def _correct_system(self, request):
        """Validate that a request is intended for this Plugin"""
        request_system = getattr(request, "system") or ""
        if request_system.upper() != self._system.name.upper():
            raise DiscardMessageException(
                "Received message for system {0}".format(request.system)
            )

    def _is_running(self, _):
        """Validate that this plugin is still running"""
        if self._shutdown_event.is_set():
            raise RequestProcessingError(
                "Unable to process message - currently shutting down"
            )

    def _setup_logging(self, logger=None, **kwargs):
        """Set up logging configuration and get a logger for the Plugin

        This method will configure Python-wide logging for the process if it has not
        already been configured. Whether or not logging has been configured is
        determined by the root handler count - if there aren't any then it's assumed
        logging has not already been configured.

        The configuration applied (again, if no configuration has already happened) is
        a stream handler with elevated log levels for libraries that are verbose. The
        overall level will be loaded as a configuration option, so it can be set as a
        keyword argument, command line option, or environment variable.

        A logger to be used by the Plugin will be returned. If the ``logger`` keyword
        parameter is given then that logger will be used, otherwise a logger will be
        generated from the standard ``logging`` module.

        Finally, if a the ``logger`` keyword parameter is supplied it's assumed that
        logging is already configured and no further configuration will be applied.

        Args:
            logger: A custom logger
            **kwargs: Will be used to load the bootstrap config

        Returns:
            A logger for the Plugin
        """
        if logger or len(logging.root.handlers) != 0:
            self._custom_logger = True
        else:
            # log_level is the only bootstrap config item
            boot_config = load_config(bootstrap=True, **kwargs)
            logging.config.dictConfig(default_config(level=boot_config.log_level))

            self._custom_logger = False

        return logger or logging.getLogger(__name__)

    def _setup_namespace(self):
        """Determine the namespace the Plugin is operating in

        This function attempts to determine the correct namespace and ensures that
        the value is set in the places it needs to be set.

        First, look in the resolved system (self._system) to see if that has a
        namespace. If it does, either:

        - A complete system definition with a namespace was provided
        - The namespace was resolved from the config

        In the latter case nothing further needs to be done. In the former case we
        need to set the global config namespace value to the system's namespace value
        so that any SystemClients created after the plugin will have the correct value.
        Because we have no way to know which case is correct we assume the former and
        always set the config value.

        If the system does not have a namespace then we attempt to use the EasyClient to
        determine the "default" namespace. If successful we set both the global config
        and the system namespaces to the default value.

        If the attempt to determine the default namespace is not successful we log a
        warning. We don't really want to *require* the connection to Beer-garden until
        Plugin.run() is called. Raising an exception here would do that, so instead we
        just log the warning. Another attempt will be made to determine the namespace
        in Plugin.run() which will raise on failure (but again, SystemClients created
        before the namespace is determined will have potentially incorrect namespaces).
        """
        try:
            ns = self._system.namespace or self._ez_client.get_config()["garden_name"]

            self._system.namespace = ns
            self._config.namespace = ns
            CONFIG.namespace = ns
        except Exception as ex:
            self._logger.warning(
                "Namespace value was not resolved from config sources and an exception "
                "was raised while attempting to determine default namespace value. "
                "Created SystemClients may have unexpected namespace values. "
                "Underlying exception was:\n%s" % ex
            )

    def _setup_system(self, system, plugin_kwargs):
        helper_keywords = {
            "name",
            "version",
            "description",
            "icon_name",
            "display_name",
            "max_instances",
            "metadata",
            "namespace",
        }

        if system:
            if helper_keywords.intersection(plugin_kwargs.keys()):
                raise ValidationError(
                    "Sorry, you can't provide a complete system definition as well as "
                    "system creation helper kwargs %s" % helper_keywords
                )

            if not system.instances:
                raise ValidationError(
                    "Explicit system definition requires explicit instance "
                    "definition (use instances=[Instance(name='default')] for "
                    "default behavior)"
                )

            if not system.max_instances:
                system.max_instances = len(system.instances)

        else:
            # Commands are not defined here - they're set in the client property setter
            system = System(
                name=self._config.name,
                version=self._config.version,
                description=self._config.description,
                namespace=self._config.namespace,
                metadata=json.loads(self._config.metadata),
                instances=[Instance(name=self._config.instance_name)],
                max_instances=self._config.max_instances,
                icon_name=self._config.icon_name,
                display_name=self._config.display_name,
            )

        return system

    def _validate_system(self):
        """Make sure the System definition makes sense"""
        if not self._system.name:
            raise ValidationError("Plugin system must have a name")

        if not self._system.version:
            raise ValidationError("Plugin system must have a version")

        client_name = getattr(self._client, "_bg_name", None)
        if client_name and client_name != self._system.name:
            raise ValidationError(
                "System name '%s' doesn't match name from client decorator: "
                "@system(bg_name=%s)" % (self._system.name, client_name)
            )

        client_version = getattr(self._client, "_bg_version", None)
        if client_version and client_version != self._system.version:
            raise ValidationError(
                "System version '%s' doesn't match version from client decorator: "
                "@system(bg_version=%s)" % (self._system.version, client_version)
            )

    # These are provided for backward-compatibility
    @property
    def bg_host(self):
        _deprecate("bg_host is now in _config (plugin._config.bg_host)")
        return self._config.bg_host

    @property
    def bg_port(self):
        _deprecate("bg_port is now in _config (plugin._config.bg_port)")
        return self._config.bg_port

    @property
    def ssl_enabled(self):
        _deprecate("ssl_enabled is now in _config (plugin._config.ssl_enabled)")
        return self._config.ssl_enabled

    @property
    def ca_cert(self):
        _deprecate("ca_cert is now in _config (plugin._config.ca_cert)")
        return self._config.ca_cert

    @property
    def client_cert(self):
        _deprecate("client_cert is now in _config (plugin._config.client_cert)")
        return self._config.client_cert

    @property
    def bg_url_prefix(self):
        _deprecate("bg_url_prefix is now in _config (plugin._config.bg_url_prefix)")
        return self._config.bg_url_prefix

    @property
    def ca_verify(self):
        _deprecate("ca_verify is now in _config (plugin._config.ca_verify)")
        return self._config.ca_verify

    @property
    def max_attempts(self):
        _deprecate("max_attempts is now in _config (plugin._config.max_attempts)")
        return self._config.max_attempts

    @property
    def max_timeout(self):
        _deprecate("max_timeout has moved into _config (plugin._config.max_timeout)")
        return self._config.max_timeout

    @property
    def starting_timeout(self):
        _deprecate(
            "starting_timeout is now in _config (plugin._config.starting_timeout)"
        )
        return self._config.starting_timeout

    @property
    def max_concurrent(self):
        _deprecate("max_concurrent is now in _config (plugin._config.max_concurrent)")
        return self._config.max_concurrent

    @property
    def instance_name(self):
        _deprecate("instance_name is now in _config (plugin._config.instance_name)")
        return self._config.instance_name

    @property
    def connection_parameters(self):
        _deprecate("connection_parameters attribute was removed, please use '_config'")
        return {key: self._config[key] for key in _CONNECTION_SPEC}

    @property
    def metadata(self):
        _deprecate("metadata is a part of the system attribute (plugin.system.metadata")
        return self._system.metadata

    @property
    def bm_client(self):
        _deprecate("bm_client attribute has been renamed to _ez_client")
        return self._ez_client

    @property
    def shutdown_event(self):
        _deprecate("shutdown_event attribute has been renamed to _shutdown_event")
        return self._shutdown_event

    @property
    def logger(self):
        _deprecate("logger attribute has been renamed to _logger")
        return self._logger


# Alias old names
class PluginBase(Plugin):
    def __init__(self, *args, **kwargs):
        _deprecate(
            "Looks like you're creating a 'PluginBase'. Heads up - this name will be "
            "removed in version 4.0, please use 'Plugin' instead. Thanks!"
        )
        super(PluginBase, self).__init__(*args, **kwargs)


class RemotePlugin(Plugin):
    def __init__(self, *args, **kwargs):
        _deprecate(
            "Looks like you're creating a 'RemotePlugin'. Heads up - this name will be "
            "removed in version 4.0, please use 'Plugin' instead. Thanks!"
        )
        super(RemotePlugin, self).__init__(*args, **kwargs)<|MERGE_RESOLUTION|>--- conflicted
+++ resolved
@@ -449,19 +449,10 @@
                 % self._config.instance_name
             )
 
-<<<<<<< HEAD
-        # It's kinda weird that we need to add the object arg only if we're
-        # trying to call a function on self. In both cases the function object
-        # is bound... think it has something to do with our decorators
-        args = [self] if target is self else []
-        kwargs = request.parameters or {}
-        return getattr(target, request.command)(*args, **kwargs)
-=======
         return self._ez_client.initialize_instance(
             self._system.get_instance_by_name(self._config.instance_name).id,
             runner_id=self._config.runner_id,
         )
->>>>>>> 81bd1215
 
     def _initialize_processors(self):
         """Create RequestProcessors for the admin and request queues"""

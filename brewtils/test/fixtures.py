--- conflicted
+++ resolved
@@ -27,13 +27,7 @@
     Resolvable,
     LegacyRole,
     Runner,
-<<<<<<< HEAD
-    System
-=======
     System,
-    JobIDList,
-    JobDefinitionList,
->>>>>>> e5c45c68
 )
 
 
@@ -619,20 +613,6 @@
 
 
 @pytest.fixture
-def bg_job_id_list(bg_job):
-    """A job ID list as a model."""
-    job_id_list = [bg_job.id]
-    return JobIDList(job_id_list)
-
-
-@pytest.fixture
-def bg_job_defn_list(bg_job):
-    """A job definition list as a model."""
-    job_dfn_list = [bg_job]
-    return JobDefinitionList(job_dfn_list)
-
-
-@pytest.fixture
 def bg_cron_job(cron_job_dict, bg_request_template, bg_cron_trigger, ts_dt):
     """A beer garden cron job"""
     dict_copy = copy.deepcopy(cron_job_dict)

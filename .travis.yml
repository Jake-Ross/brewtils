--- conflicted
+++ resolved
@@ -6,7 +6,6 @@
 python:
   - 3.8
   - 3.7
-  - 3.8
   - 3.6
   - 3.5
   - 3.4
@@ -16,20 +15,6 @@
   - PIKA_VERSION=0.13.1
   - PIKA_VERSION=1.1.0
 
-<<<<<<< HEAD
-matrix:
-  exclude:
-    - python: 3.8
-      env: PIKA_VERSION=0.13.1
-    - python: 3.6
-      env: PIKA_VERSION=0.13.1
-    - python: 3.5
-      env: PIKA_VERSION=0.13.1
-    - python: 3.4
-      env: PIKA_VERSION=0.13.1
-
-=======
->>>>>>> 045c081c
 stages:
   - lint
   - test
